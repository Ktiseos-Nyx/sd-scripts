import argparse
import copy
import math
import random
from typing import Any, Optional

import torch
from accelerate import Accelerator

from library.device_utils import clean_memory_on_device, init_ipex

init_ipex()

<<<<<<< HEAD
=======
import train_network
from library import (
    flux_models,
    flux_train_utils,
    flux_utils,
    sd3_train_utils,
    strategy_base,
    strategy_flux,
    train_util,
)
>>>>>>> 8b36d907
from library.utils import setup_logging

setup_logging()
import logging

logger = logging.getLogger(__name__)

from library import flux_models, flux_train_utils, flux_utils, sd3_train_utils, strategy_base, strategy_flux, train_util
import train_network


class FluxNetworkTrainer(train_network.NetworkTrainer):
    def __init__(self):
        super().__init__()
        self.sample_prompts_te_outputs = None
        self.is_schnell: Optional[bool] = None
        self.is_swapping_blocks: bool = False

    def assert_extra_args(self, args, train_dataset_group):
        super().assert_extra_args(args, train_dataset_group)
        # sdxl_train_util.verify_sdxl_training_args(args)

        if args.fp8_base_unet:
            args.fp8_base = True  # if fp8_base_unet is enabled, fp8_base is also enabled for FLUX.1

        if args.cache_text_encoder_outputs_to_disk and not args.cache_text_encoder_outputs:
            logger.warning(
                "cache_text_encoder_outputs_to_disk is enabled, so cache_text_encoder_outputs is also enabled / cache_text_encoder_outputs_to_diskが有効になっているため、cache_text_encoder_outputsも有効になります"
            )
            args.cache_text_encoder_outputs = True

        if args.cache_text_encoder_outputs:
            assert (
                train_dataset_group.is_text_encoder_output_cacheable()
            ), "when caching Text Encoder output, either caption_dropout_rate, shuffle_caption, token_warmup_step or caption_tag_dropout_rate cannot be used / Text Encoderの出力をキャッシュするときはcaption_dropout_rate, shuffle_caption, token_warmup_step, caption_tag_dropout_rateは使えません"

        # prepare CLIP-L/T5XXL training flags
        self.train_clip_l = not args.network_train_unet_only
        self.train_t5xxl = False  # default is False even if args.network_train_unet_only is False

        if args.max_token_length is not None:
            logger.warning("max_token_length is not used in Flux training / max_token_lengthはFluxのトレーニングでは使用されません")

        assert (
            args.blocks_to_swap is None or args.blocks_to_swap == 0
        ) or not args.cpu_offload_checkpointing, "blocks_to_swap is not supported with cpu_offload_checkpointing / blocks_to_swapはcpu_offload_checkpointingと併用できません"

        # deprecated split_mode option
        if args.split_mode:
            if args.blocks_to_swap is not None:
                logger.warning(
                    "split_mode is deprecated. Because `--blocks_to_swap` is set, `--split_mode` is ignored."
                    " / split_modeは非推奨です。`--blocks_to_swap`が設定されているため、`--split_mode`は無視されます。"
                )
            else:
                logger.warning(
                    "split_mode is deprecated. Please use `--blocks_to_swap` instead. `--blocks_to_swap 18` is automatically set."
                    " / split_modeは非推奨です。代わりに`--blocks_to_swap`を使用してください。`--blocks_to_swap 18`が自動的に設定されました。"
                )
                args.blocks_to_swap = 18  # 18 is safe for most cases

        train_dataset_group.verify_bucket_reso_steps(32)  # TODO check this

    def load_target_model(self, args, weight_dtype, accelerator):
        # currently offload to cpu for some models

        # if the file is fp8 and we are using fp8_base, we can load it as is (fp8)
        loading_dtype = None if args.fp8_base else weight_dtype

        # if we load to cpu, flux.to(fp8) takes a long time, so we should load to gpu in future
        self.is_schnell, model = flux_utils.load_flow_model(
            args.pretrained_model_name_or_path, loading_dtype, "cpu", disable_mmap=args.disable_mmap_load_safetensors
        )
        if args.fp8_base:
            # check dtype of model
            if model.dtype == torch.float8_e4m3fnuz or model.dtype == torch.float8_e5m2 or model.dtype == torch.float8_e5m2fnuz:
                raise ValueError(f"Unsupported fp8 model dtype: {model.dtype}")
            elif model.dtype == torch.float8_e4m3fn:
                logger.info("Loaded fp8 FLUX model")
            else:
                logger.info(
                    "Cast FLUX model to fp8. This may take a while. You can reduce the time by using fp8 checkpoint."
                    " / FLUXモデルをfp8に変換しています。これには時間がかかる場合があります。fp8チェックポイントを使用することで時間を短縮できます。"
                )
                model.to(torch.float8_e4m3fn)

        # if args.split_mode:
        #     model = self.prepare_split_model(model, weight_dtype, accelerator)

        self.is_swapping_blocks = args.blocks_to_swap is not None and args.blocks_to_swap > 0
        if self.is_swapping_blocks:
            # Swap blocks between CPU and GPU to reduce memory usage, in forward and backward passes.
            logger.info(f"enable block swap: blocks_to_swap={args.blocks_to_swap}")
            model.enable_block_swap(args.blocks_to_swap, accelerator.device)

        clip_l = flux_utils.load_clip_l(args.clip_l, weight_dtype, "cpu", disable_mmap=args.disable_mmap_load_safetensors)
        clip_l.eval()

        # if the file is fp8 and we are using fp8_base (not unet), we can load it as is (fp8)
        if args.fp8_base and not args.fp8_base_unet:
            loading_dtype = None  # as is
        else:
            loading_dtype = weight_dtype

        # loading t5xxl to cpu takes a long time, so we should load to gpu in future
        t5xxl = flux_utils.load_t5xxl(args.t5xxl, loading_dtype, "cpu", disable_mmap=args.disable_mmap_load_safetensors)
        t5xxl.eval()
        if args.fp8_base and not args.fp8_base_unet:
            # check dtype of model
            if t5xxl.dtype == torch.float8_e4m3fnuz or t5xxl.dtype == torch.float8_e5m2 or t5xxl.dtype == torch.float8_e5m2fnuz:
                raise ValueError(f"Unsupported fp8 model dtype: {t5xxl.dtype}")
            elif t5xxl.dtype == torch.float8_e4m3fn:
                logger.info("Loaded fp8 T5XXL model")

        ae = flux_utils.load_ae(args.ae, weight_dtype, "cpu", disable_mmap=args.disable_mmap_load_safetensors)

        return flux_utils.MODEL_VERSION_FLUX_V1, [clip_l, t5xxl], ae, model

    def get_tokenize_strategy(self, args):
        _, is_schnell, _, _ = flux_utils.analyze_checkpoint_state(args.pretrained_model_name_or_path)

        if args.t5xxl_max_token_length is None:
            if is_schnell:
                t5xxl_max_token_length = 256
            else:
                t5xxl_max_token_length = 512
        else:
            t5xxl_max_token_length = args.t5xxl_max_token_length

        logger.info(f"t5xxl_max_token_length: {t5xxl_max_token_length}")
        return strategy_flux.FluxTokenizeStrategy(t5xxl_max_token_length, args.tokenizer_cache_dir)

    def get_tokenizers(self, tokenize_strategy: strategy_flux.FluxTokenizeStrategy):
        return [tokenize_strategy.clip_l, tokenize_strategy.t5xxl]

    def get_latents_caching_strategy(self, args):
        latents_caching_strategy = strategy_flux.FluxLatentsCachingStrategy(args.cache_latents_to_disk, args.vae_batch_size, False)
        return latents_caching_strategy

    def get_text_encoding_strategy(self, args):
        return strategy_flux.FluxTextEncodingStrategy(apply_t5_attn_mask=args.apply_t5_attn_mask)

    def post_process_network(self, args, accelerator, network, text_encoders, unet):
        # check t5xxl is trained or not
        self.train_t5xxl = network.train_t5xxl

        if self.train_t5xxl and args.cache_text_encoder_outputs:
            raise ValueError(
                "T5XXL is trained, so cache_text_encoder_outputs cannot be used / T5XXL学習時はcache_text_encoder_outputsは使用できません"
            )

    def get_models_for_text_encoding(self, args, accelerator, text_encoders):
        if args.cache_text_encoder_outputs:
            if self.train_clip_l and not self.train_t5xxl:
                return text_encoders[0:1]  # only CLIP-L is needed for encoding because T5XXL is cached
            else:
                return None  # no text encoders are needed for encoding because both are cached
        else:
            return text_encoders  # both CLIP-L and T5XXL are needed for encoding

    def get_text_encoders_train_flags(self, args, text_encoders):
        return [self.train_clip_l, self.train_t5xxl]

    def get_text_encoder_outputs_caching_strategy(self, args):
        if args.cache_text_encoder_outputs:
            fluxTokenizeStrategy: strategy_flux.FluxTokenizeStrategy = strategy_base.TokenizeStrategy.get_strategy()
            t5xxl_max_token_length = fluxTokenizeStrategy.t5xxl_max_length
            
            # if the text encoders is trained, we need tokenization, so is_partial is True
            return strategy_flux.FluxTextEncoderOutputsCachingStrategy(
                args.cache_text_encoder_outputs_to_disk,
                args.text_encoder_batch_size,
                args.skip_cache_check,
                t5xxl_max_token_length,
                args.apply_t5_attn_mask,
                is_partial=self.train_clip_l or self.train_t5xxl,
            )
        else:
            return None

    def cache_text_encoder_outputs_if_needed(
        self, args, accelerator: Accelerator, unet, vae, text_encoders, dataset: train_util.DatasetGroup, weight_dtype
    ):
        if args.cache_text_encoder_outputs:
            if not args.lowram:
                # メモリ消費を減らす
                logger.info("move vae and unet to cpu to save memory")
                org_vae_device = vae.device
                org_unet_device = unet.device
                vae.to("cpu")
                unet.to("cpu")
                clean_memory_on_device(accelerator.device)

            # When TE is not be trained, it will not be prepared so we need to use explicit autocast
            logger.info("move text encoders to gpu")
            text_encoders[0].to(accelerator.device, dtype=weight_dtype)  # always not fp8
            text_encoders[1].to(accelerator.device)

            if text_encoders[1].dtype == torch.float8_e4m3fn:
                # if we load fp8 weights, the model is already fp8, so we use it as is
                self.prepare_text_encoder_fp8(1, text_encoders[1], text_encoders[1].dtype, weight_dtype)
            else:
                # otherwise, we need to convert it to target dtype
                text_encoders[1].to(weight_dtype)

            with accelerator.autocast():
                dataset.new_cache_text_encoder_outputs(text_encoders, accelerator)

            # cache sample prompts
            if args.sample_prompts is not None:
                logger.info(f"cache Text Encoder outputs for sample prompt: {args.sample_prompts}")

                tokenize_strategy: strategy_flux.FluxTokenizeStrategy = strategy_base.TokenizeStrategy.get_strategy()
                text_encoding_strategy: strategy_flux.FluxTextEncodingStrategy = strategy_base.TextEncodingStrategy.get_strategy()

                prompts = train_util.load_prompts(args.sample_prompts)
                sample_prompts_te_outputs = {}  # key: prompt, value: text encoder outputs
                with accelerator.autocast(), torch.no_grad():
                    for prompt_dict in prompts:
                        for p in [prompt_dict.get("prompt", ""), prompt_dict.get("negative_prompt", "")]:
                            if p not in sample_prompts_te_outputs:
                                logger.info(f"cache Text Encoder outputs for prompt: {p}")
                                tokens_and_masks = tokenize_strategy.tokenize(p)
                                sample_prompts_te_outputs[p] = text_encoding_strategy.encode_tokens(
                                    tokenize_strategy, text_encoders, tokens_and_masks, args.apply_t5_attn_mask
                                )
                self.sample_prompts_te_outputs = sample_prompts_te_outputs

            accelerator.wait_for_everyone()

            # move back to cpu
            if not self.is_train_text_encoder(args):
                logger.info("move CLIP-L back to cpu")
                text_encoders[0].to("cpu")
            logger.info("move t5XXL back to cpu")
            text_encoders[1].to("cpu")
            clean_memory_on_device(accelerator.device)

            if not args.lowram:
                logger.info("move vae and unet back to original device")
                vae.to(org_vae_device)
                unet.to(org_unet_device)
        else:
            # Text Encoderから毎回出力を取得するので、GPUに乗せておく
            text_encoders[0].to(accelerator.device, dtype=weight_dtype)
            text_encoders[1].to(accelerator.device)

    # def call_unet(self, args, accelerator, unet, noisy_latents, timesteps, text_conds, batch, weight_dtype):
    #     noisy_latents = noisy_latents.to(weight_dtype)  # TODO check why noisy_latents is not weight_dtype

    #     # get size embeddings
    #     orig_size = batch["original_sizes_hw"]
    #     crop_size = batch["crop_top_lefts"]
    #     target_size = batch["target_sizes_hw"]
    #     embs = sdxl_train_util.get_size_embeddings(orig_size, crop_size, target_size, accelerator.device).to(weight_dtype)

    #     # concat embeddings
    #     encoder_hidden_states1, encoder_hidden_states2, pool2 = text_conds
    #     vector_embedding = torch.cat([pool2, embs], dim=1).to(weight_dtype)
    #     text_embedding = torch.cat([encoder_hidden_states1, encoder_hidden_states2], dim=2).to(weight_dtype)

    #     noise_pred = unet(noisy_latents, timesteps, text_embedding, vector_embedding)
    #     return noise_pred

    def sample_images(self, accelerator, args, epoch, global_step, device, ae, tokenizer, text_encoder, flux):
        text_encoders = text_encoder  # for compatibility
        text_encoders = self.get_models_for_text_encoding(args, accelerator, text_encoders)

        flux_train_utils.sample_images(
            accelerator, args, epoch, global_step, flux, ae, text_encoders, self.sample_prompts_te_outputs
        )
        # return

        """
        class FluxUpperLowerWrapper(torch.nn.Module):
            def __init__(self, flux_upper: flux_models.FluxUpper, flux_lower: flux_models.FluxLower, device: torch.device):
                super().__init__()
                self.flux_upper = flux_upper
                self.flux_lower = flux_lower
                self.target_device = device

            def prepare_block_swap_before_forward(self):
                pass

            def forward(self, img, img_ids, txt, txt_ids, timesteps, y, guidance=None, txt_attention_mask=None):
                self.flux_lower.to("cpu")
                clean_memory_on_device(self.target_device)
                self.flux_upper.to(self.target_device)
                img, txt, vec, pe = self.flux_upper(img, img_ids, txt, txt_ids, timesteps, y, guidance, txt_attention_mask)
                self.flux_upper.to("cpu")
                clean_memory_on_device(self.target_device)
                self.flux_lower.to(self.target_device)
                return self.flux_lower(img, txt, vec, pe, txt_attention_mask)

        wrapper = FluxUpperLowerWrapper(self.flux_upper, flux, accelerator.device)
        clean_memory_on_device(accelerator.device)
        flux_train_utils.sample_images(
            accelerator, args, epoch, global_step, wrapper, ae, text_encoders, self.sample_prompts_te_outputs
        )
        clean_memory_on_device(accelerator.device)
        """

    def get_noise_scheduler(self, args: argparse.Namespace, device: torch.device) -> Any:
        noise_scheduler = sd3_train_utils.FlowMatchEulerDiscreteScheduler(num_train_timesteps=1000, shift=args.discrete_flow_shift)
        self.noise_scheduler_copy = copy.deepcopy(noise_scheduler)
        return noise_scheduler

    def encode_images_to_latents(self, args, accelerator, vae, images):
        return vae.encode(images)

    def shift_scale_latents(self, args, latents):
        return latents

    def get_noise_pred_and_target(
        self,
        args,
        accelerator,
        noise_scheduler,
        latents,
        batch,
        text_encoder_conds,
        unet: flux_models.Flux,
        network,
        weight_dtype,
        train_unet,
    ):
        # Sample noise that we'll add to the latents
        noise = torch.randn_like(latents)
        bsz = latents.shape[0]

        # get noisy model input and timesteps
        noisy_model_input, timesteps, sigmas = flux_train_utils.get_noisy_model_input_and_timesteps(
            args, noise_scheduler, latents, noise, accelerator.device, weight_dtype
        )

        # pack latents and get img_ids
        packed_noisy_model_input = flux_utils.pack_latents(noisy_model_input)  # b, c, h*2, w*2 -> b, h*w, c*4
        packed_latent_height, packed_latent_width = noisy_model_input.shape[2] // 2, noisy_model_input.shape[3] // 2
        img_ids = flux_utils.prepare_img_ids(bsz, packed_latent_height, packed_latent_width).to(device=accelerator.device)

        # get guidance
        # ensure guidance_scale in args is float
        guidance_vec = torch.full((bsz,), float(args.guidance_scale), device=accelerator.device)

        # ensure the hidden state will require grad
        if args.gradient_checkpointing:
            noisy_model_input.requires_grad_(True)
            for t in text_encoder_conds:
                if t is not None and t.dtype.is_floating_point:
                    t.requires_grad_(True)
            img_ids.requires_grad_(True)
            guidance_vec.requires_grad_(True)

        # Predict the noise residual
        l_pooled, t5_out, txt_ids, t5_attn_mask = text_encoder_conds
        if not args.apply_t5_attn_mask:
            t5_attn_mask = None

        def call_dit(img, img_ids, t5_out, txt_ids, l_pooled, timesteps, guidance_vec, t5_attn_mask):
            # if not args.split_mode:
            # normal forward
            with accelerator.autocast():
                # YiYi notes: divide it by 1000 for now because we scale it by 1000 in the transformer model (we should not keep it but I want to keep the inputs same for the model for testing)
                model_pred = unet(
                    img=img,
                    img_ids=img_ids,
                    txt=t5_out,
                    txt_ids=txt_ids,
                    y=l_pooled,
                    timesteps=timesteps / 1000,
                    guidance=guidance_vec,
                    txt_attention_mask=t5_attn_mask,
                )
            """
            else:
                # split forward to reduce memory usage
                assert network.train_blocks == "single", "train_blocks must be single for split mode"
                with accelerator.autocast():
                    # move flux lower to cpu, and then move flux upper to gpu
                    unet.to("cpu")
                    clean_memory_on_device(accelerator.device)
                    self.flux_upper.to(accelerator.device)

                    # upper model does not require grad
                    with torch.no_grad():
                        intermediate_img, intermediate_txt, vec, pe = self.flux_upper(
                            img=packed_noisy_model_input,
                            img_ids=img_ids,
                            txt=t5_out,
                            txt_ids=txt_ids,
                            y=l_pooled,
                            timesteps=timesteps / 1000,
                            guidance=guidance_vec,
                            txt_attention_mask=t5_attn_mask,
                        )

                    # move flux upper back to cpu, and then move flux lower to gpu
                    self.flux_upper.to("cpu")
                    clean_memory_on_device(accelerator.device)
                    unet.to(accelerator.device)

                    # lower model requires grad
                    intermediate_img.requires_grad_(True)
                    intermediate_txt.requires_grad_(True)
                    vec.requires_grad_(True)
                    pe.requires_grad_(True)
                    model_pred = unet(img=intermediate_img, txt=intermediate_txt, vec=vec, pe=pe, txt_attention_mask=t5_attn_mask)
            """

            return model_pred

        model_pred = call_dit(
            img=packed_noisy_model_input,
            img_ids=img_ids,
            t5_out=t5_out,
            txt_ids=txt_ids,
            l_pooled=l_pooled,
            timesteps=timesteps,
            guidance_vec=guidance_vec,
            t5_attn_mask=t5_attn_mask,
        )

        # unpack latents
        model_pred = flux_utils.unpack_latents(model_pred, packed_latent_height, packed_latent_width)

        # apply model prediction type
        model_pred, weighting = flux_train_utils.apply_model_prediction_type(args, model_pred, noisy_model_input, sigmas)

        # flow matching loss: this is different from SD3
        target = noise - latents

        # differential output preservation
        if "custom_attributes" in batch:
            diff_output_pr_indices = []
            for i, custom_attributes in enumerate(batch["custom_attributes"]):
                if "diff_output_preservation" in custom_attributes and custom_attributes["diff_output_preservation"]:
                    diff_output_pr_indices.append(i)

            if len(diff_output_pr_indices) > 0:
                network.set_multiplier(0.0)
                unet.prepare_block_swap_before_forward()
                with torch.no_grad():
                    model_pred_prior = call_dit(
                        img=packed_noisy_model_input[diff_output_pr_indices],
                        img_ids=img_ids[diff_output_pr_indices],
                        t5_out=t5_out[diff_output_pr_indices],
                        txt_ids=txt_ids[diff_output_pr_indices],
                        l_pooled=l_pooled[diff_output_pr_indices],
                        timesteps=timesteps[diff_output_pr_indices],
                        guidance_vec=guidance_vec[diff_output_pr_indices] if guidance_vec is not None else None,
                        t5_attn_mask=t5_attn_mask[diff_output_pr_indices] if t5_attn_mask is not None else None,
                    )
                network.set_multiplier(1.0)  # may be overwritten by "network_multipliers" in the next step

                model_pred_prior = flux_utils.unpack_latents(model_pred_prior, packed_latent_height, packed_latent_width)
                model_pred_prior, _ = flux_train_utils.apply_model_prediction_type(
                    args,
                    model_pred_prior,
                    noisy_model_input[diff_output_pr_indices],
                    sigmas[diff_output_pr_indices] if sigmas is not None else None,
                )
                target[diff_output_pr_indices] = model_pred_prior.to(target.dtype)

        return model_pred, target, timesteps, weighting

    def post_process_loss(self, loss, args, timesteps, noise_scheduler):
        return loss

    def get_sai_model_spec(self, args):
        return train_util.get_sai_model_spec(None, args, False, True, False, flux="dev")

    def update_metadata(self, metadata, args):
        metadata["ss_apply_t5_attn_mask"] = args.apply_t5_attn_mask
        metadata["ss_weighting_scheme"] = args.weighting_scheme
        metadata["ss_logit_mean"] = args.logit_mean
        metadata["ss_logit_std"] = args.logit_std
        metadata["ss_mode_scale"] = args.mode_scale
        metadata["ss_guidance_scale"] = args.guidance_scale
        metadata["ss_timestep_sampling"] = args.timestep_sampling
        metadata["ss_sigmoid_scale"] = args.sigmoid_scale
        metadata["ss_model_prediction_type"] = args.model_prediction_type
        metadata["ss_discrete_flow_shift"] = args.discrete_flow_shift

    def is_text_encoder_not_needed_for_training(self, args):
        return args.cache_text_encoder_outputs and not self.is_train_text_encoder(args)

    def prepare_text_encoder_grad_ckpt_workaround(self, index, text_encoder):
        if index == 0:  # CLIP-L
            return super().prepare_text_encoder_grad_ckpt_workaround(index, text_encoder)
        else:  # T5XXL
            text_encoder.encoder.embed_tokens.requires_grad_(True)

    def prepare_text_encoder_fp8(self, index, text_encoder, te_weight_dtype, weight_dtype):
        if index == 0:  # CLIP-L
            logger.info(f"prepare CLIP-L for fp8: set to {te_weight_dtype}, set embeddings to {weight_dtype}")
            text_encoder.to(te_weight_dtype)  # fp8
            text_encoder.text_model.embeddings.to(dtype=weight_dtype)
        else:  # T5XXL

            def prepare_fp8(text_encoder, target_dtype):
                def forward_hook(module):
                    def forward(hidden_states):
                        hidden_gelu = module.act(module.wi_0(hidden_states))
                        hidden_linear = module.wi_1(hidden_states)
                        hidden_states = hidden_gelu * hidden_linear
                        hidden_states = module.dropout(hidden_states)

                        hidden_states = module.wo(hidden_states)
                        return hidden_states

                    return forward

                for module in text_encoder.modules():
                    if module.__class__.__name__ in ["T5LayerNorm", "Embedding"]:
                        # print("set", module.__class__.__name__, "to", target_dtype)
                        module.to(target_dtype)
                    if module.__class__.__name__ in ["T5DenseGatedActDense"]:
                        # print("set", module.__class__.__name__, "hooks")
                        module.forward = forward_hook(module)

            if flux_utils.get_t5xxl_actual_dtype(text_encoder) == torch.float8_e4m3fn and text_encoder.dtype == weight_dtype:
                logger.info(f"T5XXL already prepared for fp8")
            else:
                logger.info(f"prepare T5XXL for fp8: set to {te_weight_dtype}, set embeddings to {weight_dtype}, add hooks")
                text_encoder.to(te_weight_dtype)  # fp8
                prepare_fp8(text_encoder, weight_dtype)

    def prepare_unet_with_accelerator(
        self, args: argparse.Namespace, accelerator: Accelerator, unet: torch.nn.Module
    ) -> torch.nn.Module:
        if not self.is_swapping_blocks:
            return super().prepare_unet_with_accelerator(args, accelerator, unet)

        # if we doesn't swap blocks, we can move the model to device
        flux: flux_models.Flux = unet
        flux = accelerator.prepare(flux, device_placement=[not self.is_swapping_blocks])
        accelerator.unwrap_model(flux).move_to_device_except_swap_blocks(accelerator.device)  # reduce peak memory usage
        accelerator.unwrap_model(flux).prepare_block_swap_before_forward()

        return flux


def setup_parser() -> argparse.ArgumentParser:
    parser = train_network.setup_parser()
    train_util.add_dit_training_arguments(parser)
    flux_train_utils.add_flux_train_arguments(parser)

    parser.add_argument(
        "--split_mode",
        action="store_true",
        # help="[EXPERIMENTAL] use split mode for Flux model, network arg `train_blocks=single` is required"
        # + "/[実験的] Fluxモデルの分割モードを使用する。ネットワーク引数`train_blocks=single`が必要",
        help="[Deprecated] This option is deprecated. Please use `--blocks_to_swap` instead."
        " / このオプションは非推奨です。代わりに`--blocks_to_swap`を使用してください。",
    )
    return parser


if __name__ == "__main__":
    parser = setup_parser()

    args = parser.parse_args()
    train_util.verify_command_line_training_args(args)
    args = train_util.read_config_from_file(args, parser)

    trainer = FluxNetworkTrainer()
    trainer.train(args)<|MERGE_RESOLUTION|>--- conflicted
+++ resolved
@@ -11,19 +11,6 @@
 
 init_ipex()
 
-<<<<<<< HEAD
-=======
-import train_network
-from library import (
-    flux_models,
-    flux_train_utils,
-    flux_utils,
-    sd3_train_utils,
-    strategy_base,
-    strategy_flux,
-    train_util,
-)
->>>>>>> 8b36d907
 from library.utils import setup_logging
 
 setup_logging()
@@ -191,7 +178,7 @@
         if args.cache_text_encoder_outputs:
             fluxTokenizeStrategy: strategy_flux.FluxTokenizeStrategy = strategy_base.TokenizeStrategy.get_strategy()
             t5xxl_max_token_length = fluxTokenizeStrategy.t5xxl_max_length
-            
+
             # if the text encoders is trained, we need tokenization, so is_partial is True
             return strategy_flux.FluxTextEncoderOutputsCachingStrategy(
                 args.cache_text_encoder_outputs_to_disk,
