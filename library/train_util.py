--- conflicted
+++ resolved
@@ -434,11 +434,8 @@
         custom_attributes: Optional[Dict[str, Any]] = None,
         validation_seed: Optional[int] = None,
         validation_split: Optional[float] = 0.0,
-<<<<<<< HEAD
         system_prompt: Optional[str] = None
-=======
         resize_interpolation: Optional[str] = None,
->>>>>>> ee0f754b
     ) -> None:
         self.image_dir = image_dir
         self.alpha_mask = alpha_mask if alpha_mask is not None else False
@@ -469,11 +466,8 @@
         self.validation_seed = validation_seed
         self.validation_split = validation_split
 
-<<<<<<< HEAD
         self.system_prompt = system_prompt
-=======
         self.resize_interpolation = resize_interpolation
->>>>>>> ee0f754b
 
 
 class DreamBoothSubset(BaseSubset):
@@ -506,11 +500,8 @@
         custom_attributes: Optional[Dict[str, Any]] = None,
         validation_seed: Optional[int] = None,
         validation_split: Optional[float] = 0.0,
-<<<<<<< HEAD
         system_prompt: Optional[str] = None
-=======
         resize_interpolation: Optional[str] = None,
->>>>>>> ee0f754b
     ) -> None:
         assert image_dir is not None, "image_dir must be specified / image_dirは指定が必須です"
 
@@ -538,11 +529,8 @@
             custom_attributes=custom_attributes,
             validation_seed=validation_seed,
             validation_split=validation_split,
-<<<<<<< HEAD
             system_prompt=system_prompt
-=======
             resize_interpolation=resize_interpolation,
->>>>>>> ee0f754b
         )
 
         self.is_reg = is_reg
@@ -585,11 +573,8 @@
         custom_attributes: Optional[Dict[str, Any]] = None,
         validation_seed: Optional[int] = None,
         validation_split: Optional[float] = 0.0,
-<<<<<<< HEAD
         system_prompt: Optional[str] = None
-=======
         resize_interpolation: Optional[str] = None,
->>>>>>> ee0f754b
     ) -> None:
         assert metadata_file is not None, "metadata_file must be specified / metadata_fileは指定が必須です"
 
@@ -617,11 +602,8 @@
             custom_attributes=custom_attributes,
             validation_seed=validation_seed,
             validation_split=validation_split,
-<<<<<<< HEAD
             system_prompt=system_prompt
-=======
             resize_interpolation=resize_interpolation,
->>>>>>> ee0f754b
         )
 
         self.metadata_file = metadata_file
@@ -660,11 +642,8 @@
         custom_attributes: Optional[Dict[str, Any]] = None,
         validation_seed: Optional[int] = None,
         validation_split: Optional[float] = 0.0,
-<<<<<<< HEAD
         system_prompt: Optional[str] = None
-=======
         resize_interpolation: Optional[str] = None,
->>>>>>> ee0f754b
     ) -> None:
         assert image_dir is not None, "image_dir must be specified / image_dirは指定が必須です"
 
@@ -692,11 +671,8 @@
             custom_attributes=custom_attributes,
             validation_seed=validation_seed,
             validation_split=validation_split,
-<<<<<<< HEAD
             system_prompt=system_prompt
-=======
             resize_interpolation=resize_interpolation,
->>>>>>> ee0f754b
         )
 
         self.conditioning_data_dir = conditioning_data_dir
@@ -1907,11 +1883,8 @@
         debug_dataset: bool,
         validation_split: float,
         validation_seed: Optional[int],
-<<<<<<< HEAD
         system_prompt: Optional[str],
-=======
         resize_interpolation: Optional[str],
->>>>>>> ee0f754b
     ) -> None:
         super().__init__(resolution, network_multiplier, debug_dataset, resize_interpolation)
 
@@ -2144,12 +2117,8 @@
             system_prompt_special_token = "<Prompt Start>"
             system_prompt = f"{self.system_prompt or subset.system_prompt} {system_prompt_special_token} " if self.system_prompt or subset.system_prompt else ""
             for img_path, caption, size in zip(img_paths, captions, sizes):
-<<<<<<< HEAD
                 info = ImageInfo(img_path, num_repeats, system_prompt + caption, subset.is_reg, img_path)
-=======
-                info = ImageInfo(img_path, num_repeats, caption, subset.is_reg, img_path)
                 info.resize_interpolation = subset.resize_interpolation if subset.resize_interpolation is not None else self.resize_interpolation
->>>>>>> ee0f754b
                 if size is not None:
                     info.image_size = size
                 if subset.is_reg:
