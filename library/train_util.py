--- conflicted
+++ resolved
@@ -3482,12 +3482,8 @@
     textual_inversion: bool,
     is_stable_diffusion_ckpt: Optional[bool] = None,  # None for TI and LoRA
     sd3: str = None,
-<<<<<<< HEAD
     flux: str = None, # "dev", "schnell" or "chroma"
-=======
-    flux: str = None,
     lumina: str = None,
->>>>>>> d98400b0
 ):
     timestamp = time.time()
 
