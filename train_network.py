import importlib
import argparse
import math
import os
import typing
from typing import Any, List, Union, Optional
import sys
import random
import time
import json
from multiprocessing import Value
import numpy as np
import toml

from tqdm import tqdm

import torch
from torch.types import Number
from library.device_utils import init_ipex, clean_memory_on_device

init_ipex()

from accelerate.utils import set_seed
from accelerate import Accelerator
from diffusers import DDPMScheduler
from diffusers.models.autoencoders.autoencoder_kl import AutoencoderKL
from library import deepspeed_utils, model_util, strategy_base, strategy_sd

import library.train_util as train_util
from library.train_util import DreamBoothDataset
import library.config_util as config_util
from library.config_util import (
    ConfigSanitizer,
    BlueprintGenerator,
)
import library.huggingface_util as huggingface_util
import library.custom_train_functions as custom_train_functions
from library.custom_train_functions import (
    apply_snr_weight,
    get_weighted_text_embeddings,
    prepare_scheduler_for_custom_training,
    scale_v_prediction_loss_like_noise_prediction,
    add_v_prediction_like_loss,
    apply_debiased_estimation,
    apply_masked_loss,
)
from library.utils import setup_logging, add_logging_arguments

setup_logging()
import logging

logger = logging.getLogger(__name__)


class NetworkTrainer:
    def __init__(self):
        self.vae_scale_factor = 0.18215
        self.is_sdxl = False

    # TODO 他のスクリプトと共通化する
    def generate_step_logs(
        self,
        args: argparse.Namespace,
        current_loss,
        avr_loss,
        lr_scheduler,
        lr_descriptions,
        optimizer=None,
        keys_scaled=None,
        mean_norm=None,
        maximum_norm=None,
    ):
        logs = {"loss/current": current_loss, "loss/average": avr_loss}

        if keys_scaled is not None:
            logs["max_norm/keys_scaled"] = keys_scaled
            logs["max_norm/average_key_norm"] = mean_norm
            logs["max_norm/max_key_norm"] = maximum_norm

        lrs = lr_scheduler.get_last_lr()
        for i, lr in enumerate(lrs):
            if lr_descriptions is not None:
                lr_desc = lr_descriptions[i]
            else:
                idx = i - (0 if args.network_train_unet_only else -1)
                if idx == -1:
                    lr_desc = "textencoder"
                else:
                    if len(lrs) > 2:
                        lr_desc = f"group{idx}"
                    else:
                        lr_desc = "unet"

            logs[f"lr/{lr_desc}"] = lr

            if args.optimizer_type.lower().startswith("DAdapt".lower()) or args.optimizer_type.lower() == "Prodigy".lower():
                # tracking d*lr value
                logs[f"lr/d*lr/{lr_desc}"] = (
                    lr_scheduler.optimizers[-1].param_groups[i]["d"] * lr_scheduler.optimizers[-1].param_groups[i]["lr"]
                )
            if (
                args.optimizer_type.lower().endswith("ProdigyPlusScheduleFree".lower()) and optimizer is not None
            ):  # tracking d*lr value of unet.
                logs["lr/d*lr"] = optimizer.param_groups[0]["d"] * optimizer.param_groups[0]["lr"]
        else:
            idx = 0
            if not args.network_train_unet_only:
                logs["lr/textencoder"] = float(lrs[0])
                idx = 1

            for i in range(idx, len(lrs)):
                logs[f"lr/group{i}"] = float(lrs[i])
                if args.optimizer_type.lower().startswith("DAdapt".lower()) or args.optimizer_type.lower() == "Prodigy".lower():
                    logs[f"lr/d*lr/group{i}"] = (
                        lr_scheduler.optimizers[-1].param_groups[i]["d"] * lr_scheduler.optimizers[-1].param_groups[i]["lr"]
                    )
                if args.optimizer_type.lower().endswith("ProdigyPlusScheduleFree".lower()) and optimizer is not None:
                    logs[f"lr/d*lr/group{i}"] = optimizer.param_groups[i]["d"] * optimizer.param_groups[i]["lr"]

        return logs

    def step_logging(self, accelerator: Accelerator, logs: dict, global_step: int, epoch: int):
        self.accelerator_logging(accelerator, logs, global_step, global_step, epoch)

    def epoch_logging(self, accelerator: Accelerator, logs: dict, global_step: int, epoch: int):
        self.accelerator_logging(accelerator, logs, epoch, global_step, epoch)

    def val_logging(self, accelerator: Accelerator, logs: dict, global_step: int, epoch: int, val_step: int):
        self.accelerator_logging(accelerator, logs, global_step + val_step, global_step, epoch, val_step)

    def accelerator_logging(
        self, accelerator: Accelerator, logs: dict, step_value: int, global_step: int, epoch: int, val_step: Optional[int] = None
    ):
        """
        step_value is for tensorboard, other values are for wandb
        """
        tensorboard_tracker = None
        wandb_tracker = None
        other_trackers = []
        for tracker in accelerator.trackers:
            if tracker.name == "tensorboard":
                tensorboard_tracker = accelerator.get_tracker("tensorboard")
            elif tracker.name == "wandb":
                wandb_tracker = accelerator.get_tracker("wandb")
            else:
                other_trackers.append(accelerator.get_tracker(tracker.name))

        if tensorboard_tracker is not None:
            tensorboard_tracker.log(logs, step=step_value)

        if wandb_tracker is not None:
            logs["global_step"] = global_step
            logs["epoch"] = epoch
            if val_step is not None:
                logs["val_step"] = val_step
            wandb_tracker.log(logs)

        for tracker in other_trackers:
            tracker.log(logs, step=step_value)

    def assert_extra_args(
        self,
        args,
        train_dataset_group: Union[train_util.DatasetGroup, train_util.MinimalDataset],
        val_dataset_group: Optional[train_util.DatasetGroup],
    ):
        train_dataset_group.verify_bucket_reso_steps(64)
        if val_dataset_group is not None:
            val_dataset_group.verify_bucket_reso_steps(64)

    def load_target_model(self, args, weight_dtype, accelerator) -> tuple:
        text_encoder, vae, unet, _ = train_util.load_target_model(args, weight_dtype, accelerator)

        # モデルに xformers とか memory efficient attention を組み込む
        train_util.replace_unet_modules(unet, args.mem_eff_attn, args.xformers, args.sdpa)
        if torch.__version__ >= "2.0.0":  # PyTorch 2.0.0 以上対応のxformersなら以下が使える
            vae.set_use_memory_efficient_attention_xformers(args.xformers)

        return model_util.get_model_version_str_for_sd1_sd2(args.v2, args.v_parameterization), text_encoder, vae, unet

    def get_tokenize_strategy(self, args):
        return strategy_sd.SdTokenizeStrategy(args.v2, args.max_token_length, args.tokenizer_cache_dir)

    def get_tokenizers(self, tokenize_strategy: strategy_sd.SdTokenizeStrategy) -> List[Any]:
        return [tokenize_strategy.tokenizer]

    def get_latents_caching_strategy(self, args):
        latents_caching_strategy = strategy_sd.SdSdxlLatentsCachingStrategy(
            True, args.cache_latents_to_disk, args.vae_batch_size, args.skip_cache_check
        )
        return latents_caching_strategy

    def get_text_encoding_strategy(self, args):
        return strategy_sd.SdTextEncodingStrategy(args.clip_skip)

    def get_text_encoder_outputs_caching_strategy(self, args):
        return None

    def get_models_for_text_encoding(self, args, accelerator, text_encoders):
        """
        Returns a list of models that will be used for text encoding. SDXL uses wrapped and unwrapped models.
        FLUX.1 and SD3 may cache some outputs of the text encoder, so return the models that will be used for encoding (not cached).
        """
        return text_encoders

    # returns a list of bool values indicating whether each text encoder should be trained
    def get_text_encoders_train_flags(self, args, text_encoders):
        return [True] * len(text_encoders) if self.is_train_text_encoder(args) else [False] * len(text_encoders)

    def is_train_text_encoder(self, args):
        return not args.network_train_unet_only

    def cache_text_encoder_outputs_if_needed(self, args, accelerator, unet, vae, text_encoders, dataset, weight_dtype):
        for t_enc in text_encoders:
            t_enc.to(accelerator.device, dtype=weight_dtype)

    def call_unet(self, args, accelerator, unet, noisy_latents, timesteps, text_conds, batch, weight_dtype, **kwargs):
        noise_pred = unet(noisy_latents, timesteps, text_conds[0]).sample
        return noise_pred

    def all_reduce_network(self, accelerator, network):
        for param in network.parameters():
            if param.grad is not None:
                param.grad = accelerator.reduce(param.grad, reduction="mean")

    def sample_images(self, accelerator, args, epoch, global_step, device, vae, tokenizers, text_encoder, unet):
        train_util.sample_images(accelerator, args, epoch, global_step, device, vae, tokenizers[0], text_encoder, unet)

    # region SD/SDXL

    def post_process_network(self, args, accelerator, network, text_encoders, unet):
        pass

    def get_noise_scheduler(self, args: argparse.Namespace, device: torch.device) -> Any:
        noise_scheduler = DDPMScheduler(
            beta_start=0.00085, beta_end=0.012, beta_schedule="scaled_linear", num_train_timesteps=1000, clip_sample=False
        )
        prepare_scheduler_for_custom_training(noise_scheduler, device)
        if args.zero_terminal_snr:
            custom_train_functions.fix_noise_scheduler_betas_for_zero_terminal_snr(noise_scheduler)
        return noise_scheduler

    def encode_images_to_latents(self, args, vae: AutoencoderKL, images: torch.FloatTensor) -> torch.FloatTensor:
        return vae.encode(images).latent_dist.sample()

    def shift_scale_latents(self, args, latents: torch.FloatTensor) -> torch.FloatTensor:
        return latents * self.vae_scale_factor

    def get_noise_pred_and_target(
        self,
        args,
        accelerator,
        noise_scheduler,
        latents,
        batch,
        text_encoder_conds,
        unet,
        network,
        weight_dtype,
        train_unet,
        is_train=True,
    ):
        # Sample noise, sample a random timestep for each image, and add noise to the latents,
        # with noise offset and/or multires noise if specified
        noise, noisy_latents, timesteps = train_util.get_noise_noisy_latents_and_timesteps(args, noise_scheduler, latents)

        # ensure the hidden state will require grad
        if args.gradient_checkpointing:
            for x in noisy_latents:
                x.requires_grad_(True)
            for t in text_encoder_conds:
                t.requires_grad_(True)

        # Predict the noise residual
        with torch.set_grad_enabled(is_train), accelerator.autocast():
            noise_pred = self.call_unet(
                args,
                accelerator,
                unet,
                noisy_latents.requires_grad_(train_unet),
                timesteps,
                text_encoder_conds,
                batch,
                weight_dtype,
            )

        if args.v_parameterization:
            # v-parameterization training
            target = noise_scheduler.get_velocity(latents, noise, timesteps)
        else:
            target = noise

        # differential output preservation
        if "custom_attributes" in batch:
            diff_output_pr_indices = []
            for i, custom_attributes in enumerate(batch["custom_attributes"]):
                if "diff_output_preservation" in custom_attributes and custom_attributes["diff_output_preservation"]:
                    diff_output_pr_indices.append(i)

            if len(diff_output_pr_indices) > 0:
                network.set_multiplier(0.0)
                with torch.no_grad(), accelerator.autocast():
                    noise_pred_prior = self.call_unet(
                        args,
                        accelerator,
                        unet,
                        noisy_latents,
                        timesteps,
                        text_encoder_conds,
                        batch,
                        weight_dtype,
                        indices=diff_output_pr_indices,
                    )
                network.set_multiplier(1.0)  # may be overwritten by "network_multipliers" in the next step
                target[diff_output_pr_indices] = noise_pred_prior.to(target.dtype)

        return noise_pred, target, timesteps, None

    def post_process_loss(self, loss, args, timesteps: torch.IntTensor, noise_scheduler) -> torch.FloatTensor:
        if args.min_snr_gamma:
            loss = apply_snr_weight(loss, timesteps, noise_scheduler, args.min_snr_gamma, args.v_parameterization)
        if args.scale_v_pred_loss_like_noise_pred:
            loss = scale_v_prediction_loss_like_noise_prediction(loss, timesteps, noise_scheduler)
        if args.v_pred_like_loss:
            loss = add_v_prediction_like_loss(loss, timesteps, noise_scheduler, args.v_pred_like_loss)
        if args.debiased_estimation_loss:
            loss = apply_debiased_estimation(loss, timesteps, noise_scheduler, args.v_parameterization)
        return loss

    def get_sai_model_spec(self, args):
        return train_util.get_sai_model_spec(None, args, self.is_sdxl, True, False)

    def update_metadata(self, metadata, args):
        pass

    def is_text_encoder_not_needed_for_training(self, args):
        return False  # use for sample images

    def prepare_text_encoder_grad_ckpt_workaround(self, index, text_encoder):
        # set top parameter requires_grad = True for gradient checkpointing works
        text_encoder.text_model.embeddings.requires_grad_(True)

    def prepare_text_encoder_fp8(self, index, text_encoder, te_weight_dtype, weight_dtype):
        text_encoder.text_model.embeddings.to(dtype=weight_dtype)

    def prepare_unet_with_accelerator(
        self, args: argparse.Namespace, accelerator: Accelerator, unet: torch.nn.Module
    ) -> torch.nn.Module:
        return accelerator.prepare(unet)

    def on_step_start(self, args, accelerator, network, text_encoders, unet, batch, weight_dtype, is_train: bool = True):
        pass

    def on_validation_step_end(self, args, accelerator, network, text_encoders, unet, batch, weight_dtype):
        pass

    # endregion

    def process_batch(
        self,
        batch,
        text_encoders,
        unet,
        network,
        vae,
        noise_scheduler,
        vae_dtype,
        weight_dtype,
        accelerator,
        args,
        text_encoding_strategy: strategy_base.TextEncodingStrategy,
        tokenize_strategy: strategy_base.TokenizeStrategy,
        is_train=True,
        train_text_encoder=True,
        train_unet=True,
    ) -> torch.Tensor:
        """
        Process a batch for the network
        """
        with torch.no_grad():
            if "latents" in batch and batch["latents"] is not None:
                latents = typing.cast(torch.FloatTensor, batch["latents"].to(accelerator.device))
            else:
                # latentに変換
                latents = self.encode_images_to_latents(args, vae, batch["images"].to(accelerator.device, dtype=vae_dtype))

                # NaNが含まれていれば警告を表示し0に置き換える
                if torch.any(torch.isnan(latents)):
                    accelerator.print("NaN found in latents, replacing with zeros")
                    latents = typing.cast(torch.FloatTensor, torch.nan_to_num(latents, 0, out=latents))

            latents = self.shift_scale_latents(args, latents)

        text_encoder_conds = []
        text_encoder_outputs_list = batch.get("text_encoder_outputs_list", None)
        if text_encoder_outputs_list is not None:
            text_encoder_conds = text_encoder_outputs_list  # List of text encoder outputs


        if len(text_encoder_conds) == 0 or text_encoder_conds[0] is None or train_text_encoder:
            # TODO this does not work if 'some text_encoders are trained' and 'some are not and not cached'
            with torch.set_grad_enabled(is_train and train_text_encoder), accelerator.autocast():
                # Get the text embedding for conditioning
                if args.weighted_captions:
                    input_ids_list, weights_list = tokenize_strategy.tokenize_with_weights(batch['captions'])
                    encoded_text_encoder_conds = text_encoding_strategy.encode_tokens_with_weights(
                        tokenize_strategy,
                        self.get_models_for_text_encoding(args, accelerator, text_encoders),
                        input_ids_list,
                        weights_list,
                    )
                else:
                    input_ids = [ids.to(accelerator.device) for ids in batch["input_ids_list"]]
                    encoded_text_encoder_conds = text_encoding_strategy.encode_tokens(
                        tokenize_strategy,
                        self.get_models_for_text_encoding(args, accelerator, text_encoders),
                        input_ids,
                    )
                if args.full_fp16:
                    encoded_text_encoder_conds = [c.to(weight_dtype) for c in encoded_text_encoder_conds]

            # if text_encoder_conds is not cached, use encoded_text_encoder_conds
            if len(text_encoder_conds) == 0:
                text_encoder_conds = encoded_text_encoder_conds
            else:
                # if encoded_text_encoder_conds is not None, update cached text_encoder_conds
                for i in range(len(encoded_text_encoder_conds)):
                    if encoded_text_encoder_conds[i] is not None:
                        text_encoder_conds[i] = encoded_text_encoder_conds[i]

        # sample noise, call unet, get target
        noise_pred, target, timesteps, weighting = self.get_noise_pred_and_target(
            args,
            accelerator,
            noise_scheduler,
            latents,
            batch,
            text_encoder_conds,
            unet,
            network,
            weight_dtype,
            train_unet,
            is_train=is_train,
        )

        huber_c = train_util.get_huber_threshold_if_needed(args, timesteps, noise_scheduler)
        loss = train_util.conditional_loss(noise_pred.float(), target.float(), args.loss_type, "none", huber_c)
        if weighting is not None:
            loss = loss * weighting
        if args.masked_loss or ("alpha_masks" in batch and batch["alpha_masks"] is not None):
            loss = apply_masked_loss(loss, batch)
        loss = loss.mean([1, 2, 3])

        loss_weights = batch["loss_weights"]  # 各sampleごとのweight
        loss = loss * loss_weights

        loss = self.post_process_loss(loss, args, timesteps, noise_scheduler)

        return loss.mean()

    def train(self, args):
        session_id = random.randint(0, 2**32)
        training_started_at = time.time()
        train_util.verify_training_args(args)
        train_util.prepare_dataset_args(args, True)
        deepspeed_utils.prepare_deepspeed_args(args)
        setup_logging(args, reset=True)

        cache_latents = args.cache_latents
        use_dreambooth_method = args.in_json is None
        use_user_config = args.dataset_config is not None

        if args.seed is None:
            args.seed = random.randint(0, 2**32)
        set_seed(args.seed)

        tokenize_strategy = self.get_tokenize_strategy(args)
        strategy_base.TokenizeStrategy.set_strategy(tokenize_strategy)
        tokenizers = self.get_tokenizers(tokenize_strategy)  # will be removed after sample_image is refactored

        # prepare caching strategy: this must be set before preparing dataset. because dataset may use this strategy for initialization.
        latents_caching_strategy = self.get_latents_caching_strategy(args)
        strategy_base.LatentsCachingStrategy.set_strategy(latents_caching_strategy)

        # データセットを準備する
        if args.dataset_class is None:
            blueprint_generator = BlueprintGenerator(ConfigSanitizer(True, True, args.masked_loss, True))
            if use_user_config:
                logger.info(f"Loading dataset config from {args.dataset_config}")
                user_config = config_util.load_user_config(args.dataset_config)
                ignored = ["train_data_dir", "reg_data_dir", "in_json"]
                if any(getattr(args, attr) is not None for attr in ignored):
                    logger.warning(
                        "ignoring the following options because config file is found: {0} / 設定ファイルが利用されるため以下のオプションは無視されます: {0}".format(
                            ", ".join(ignored)
                        )
                    )
            else:
                if use_dreambooth_method:
                    logger.info("Using DreamBooth method.")
                    user_config = {
                        "datasets": [
                            {
                                "subsets": config_util.generate_dreambooth_subsets_config_by_subdirs(
                                    args.train_data_dir, args.reg_data_dir
                                )
                            }
                        ]
                    }
                else:
                    logger.info("Training with captions.")
                    user_config = {
                        "datasets": [
                            {
                                "subsets": [
                                    {
                                        "image_dir": args.train_data_dir,
                                        "metadata_file": args.in_json,
                                    }
                                ]
                            }
                        ]
                    }

            blueprint = blueprint_generator.generate(user_config, args)
            train_dataset_group, val_dataset_group = config_util.generate_dataset_group_by_blueprint(blueprint.dataset_group)
        else:
            # use arbitrary dataset class
            train_dataset_group = train_util.load_arbitrary_dataset(args)
            val_dataset_group = None  # placeholder until validation dataset supported for arbitrary

        current_epoch = Value("i", 0)
        current_step = Value("i", 0)
        ds_for_collator = train_dataset_group if args.max_data_loader_n_workers == 0 else None
        collator = train_util.collator_class(current_epoch, current_step, ds_for_collator)

        if args.debug_dataset:
            train_dataset_group.set_current_strategies()  # dataset needs to know the strategies explicitly
            train_util.debug_dataset(train_dataset_group)

            if val_dataset_group is not None:
                val_dataset_group.set_current_strategies()  # dataset needs to know the strategies explicitly
                train_util.debug_dataset(val_dataset_group)
            return
        if len(train_dataset_group) == 0:
            logger.error(
                "No data found. Please verify arguments (train_data_dir must be the parent of folders with images) / 画像がありません。引数指定を確認してください（train_data_dirには画像があるフォルダではなく、画像があるフォルダの親フォルダを指定する必要があります）"
            )
            return

        if cache_latents:
            assert (
                train_dataset_group.is_latent_cacheable()
            ), "when caching latents, either color_aug or random_crop cannot be used / latentをキャッシュするときはcolor_augとrandom_cropは使えません"
            if val_dataset_group is not None:
                assert (
                    val_dataset_group.is_latent_cacheable()
                ), "when caching latents, either color_aug or random_crop cannot be used / latentをキャッシュするときはcolor_augとrandom_cropは使えません"

        self.assert_extra_args(args, train_dataset_group, val_dataset_group)  # may change some args

        # acceleratorを準備する
        logger.info("preparing accelerator")
        accelerator = train_util.prepare_accelerator(args)
        is_main_process = accelerator.is_main_process

        # mixed precisionに対応した型を用意しておき適宜castする
        weight_dtype, save_dtype = train_util.prepare_dtype(args)
        vae_dtype = torch.float32 if args.no_half_vae else weight_dtype

        # モデルを読み込む
        model_version, text_encoder, vae, unet = self.load_target_model(args, weight_dtype, accelerator)

        # text_encoder is List[CLIPTextModel] or CLIPTextModel
        text_encoders = text_encoder if isinstance(text_encoder, list) else [text_encoder]

        # 差分追加学習のためにモデルを読み込む
        sys.path.append(os.path.dirname(__file__))
        accelerator.print("import network module:", args.network_module)
        network_module = importlib.import_module(args.network_module)

        if args.base_weights is not None:
            # base_weights が指定されている場合は、指定された重みを読み込みマージする
            for i, weight_path in enumerate(args.base_weights):
                if args.base_weights_multiplier is None or len(args.base_weights_multiplier) <= i:
                    multiplier = 1.0
                else:
                    multiplier = args.base_weights_multiplier[i]

                accelerator.print(f"merging module: {weight_path} with multiplier {multiplier}")

                module, weights_sd = network_module.create_network_from_weights(
                    multiplier, weight_path, vae, text_encoder, unet, for_inference=True
                )
                module.merge_to(text_encoder, unet, weights_sd, weight_dtype, accelerator.device if args.lowram else "cpu")

            accelerator.print(f"all weights merged: {', '.join(args.base_weights)}")

        # 学習を準備する
        if cache_latents:
            vae.to(accelerator.device, dtype=vae_dtype)
            vae.requires_grad_(False)
            vae.eval()

            train_dataset_group.new_cache_latents(vae, accelerator)
            if val_dataset_group is not None:
                val_dataset_group.new_cache_latents(vae, accelerator)

            vae.to("cpu")
            clean_memory_on_device(accelerator.device)

            accelerator.wait_for_everyone()

        # 必要ならテキストエンコーダーの出力をキャッシュする: Text Encoderはcpuまたはgpuへ移される
        # cache text encoder outputs if needed: Text Encoder is moved to cpu or gpu
        text_encoding_strategy = self.get_text_encoding_strategy(args)
        strategy_base.TextEncodingStrategy.set_strategy(text_encoding_strategy)

        text_encoder_outputs_caching_strategy = self.get_text_encoder_outputs_caching_strategy(args)
        if text_encoder_outputs_caching_strategy is not None:
            strategy_base.TextEncoderOutputsCachingStrategy.set_strategy(text_encoder_outputs_caching_strategy)
        self.cache_text_encoder_outputs_if_needed(args, accelerator, unet, vae, text_encoders, train_dataset_group, weight_dtype)
        if val_dataset_group is not None:
            self.cache_text_encoder_outputs_if_needed(args, accelerator, unet, vae, text_encoders, val_dataset_group, weight_dtype)

        # prepare network
        net_kwargs = {}
        if args.network_args is not None:
            for net_arg in args.network_args:
                key, value = net_arg.split("=")
                net_kwargs[key] = value

        # if a new network is added in future, add if ~ then blocks for each network (;'∀')
        if args.dim_from_weights:
            network, _ = network_module.create_network_from_weights(1, args.network_weights, vae, text_encoder, unet, **net_kwargs)
        else:
            if "dropout" not in net_kwargs:
                # workaround for LyCORIS (;^ω^)
                net_kwargs["dropout"] = args.network_dropout

            network = network_module.create_network(
                1.0,
                args.network_dim,
                args.network_alpha,
                vae,
                text_encoder,
                unet,
                neuron_dropout=args.network_dropout,
                **net_kwargs,
            )
        if network is None:
            return
        network_has_multiplier = hasattr(network, "set_multiplier")

        if hasattr(network, "prepare_network"):
            network.prepare_network(args)
        if args.scale_weight_norms and not hasattr(network, "apply_max_norm_regularization"):
            logger.warning(
                "warning: scale_weight_norms is specified but the network does not support it / scale_weight_normsが指定されていますが、ネットワークが対応していません"
            )
            args.scale_weight_norms = False

        self.post_process_network(args, accelerator, network, text_encoders, unet)

        # apply network to unet and text_encoder
        train_unet = not args.network_train_text_encoder_only
        train_text_encoder = self.is_train_text_encoder(args)
        network.apply_to(text_encoder, unet, train_text_encoder, train_unet)

        if args.network_weights is not None:
            # FIXME consider alpha of weights: this assumes that the alpha is not changed
            info = network.load_weights(args.network_weights)
            accelerator.print(f"load network weights from {args.network_weights}: {info}")

        if args.gradient_checkpointing:
            if args.cpu_offload_checkpointing:
                unet.enable_gradient_checkpointing(cpu_offload=True)
            else:
                unet.enable_gradient_checkpointing()

            for t_enc, flag in zip(text_encoders, self.get_text_encoders_train_flags(args, text_encoders)):
                if flag:
                    if t_enc.supports_gradient_checkpointing:
                        t_enc.gradient_checkpointing_enable()
            del t_enc
            network.enable_gradient_checkpointing()  # may have no effect

        # 学習に必要なクラスを準備する
        accelerator.print("prepare optimizer, data loader etc.")

        # make backward compatibility for text_encoder_lr
        support_multiple_lrs = hasattr(network, "prepare_optimizer_params_with_multiple_te_lrs")
        if support_multiple_lrs:
            text_encoder_lr = args.text_encoder_lr
        else:
            # toml backward compatibility
            if args.text_encoder_lr is None or isinstance(args.text_encoder_lr, float) or isinstance(args.text_encoder_lr, int):
                text_encoder_lr = args.text_encoder_lr
            else:
                text_encoder_lr = None if len(args.text_encoder_lr) == 0 else args.text_encoder_lr[0]
        try:
            if support_multiple_lrs:
                results = network.prepare_optimizer_params_with_multiple_te_lrs(text_encoder_lr, args.unet_lr, args.learning_rate)
            else:
                results = network.prepare_optimizer_params(text_encoder_lr, args.unet_lr, args.learning_rate)
            if type(results) is tuple:
                trainable_params = results[0]
                lr_descriptions = results[1]
            else:
                trainable_params = results
                lr_descriptions = None
        except TypeError as e:
            trainable_params = network.prepare_optimizer_params(text_encoder_lr, args.unet_lr)
            lr_descriptions = None

        # if len(trainable_params) == 0:
        #     accelerator.print("no trainable parameters found / 学習可能なパラメータが見つかりませんでした")
        # for params in trainable_params:
        #     for k, v in params.items():
        #         if type(v) == float:
        #             pass
        #         else:
        #             v = len(v)
        #         accelerator.print(f"trainable_params: {k} = {v}")

        optimizer_name, optimizer_args, optimizer = train_util.get_optimizer(args, trainable_params)
        optimizer_train_fn, optimizer_eval_fn = train_util.get_optimizer_train_eval_fn(optimizer, args)

        # prepare dataloader
        # strategies are set here because they cannot be referenced in another process. Copy them with the dataset
        # some strategies can be None
        train_dataset_group.set_current_strategies()
        if val_dataset_group is not None:
            val_dataset_group.set_current_strategies()

        # DataLoaderのプロセス数：0 は persistent_workers が使えないので注意
        n_workers = min(args.max_data_loader_n_workers, os.cpu_count())  # cpu_count or max_data_loader_n_workers

        train_dataloader = torch.utils.data.DataLoader(
            train_dataset_group,
            batch_size=1,
            shuffle=True,
            collate_fn=collator,
            num_workers=n_workers,
            persistent_workers=args.persistent_data_loader_workers,
        )

        val_dataloader = torch.utils.data.DataLoader(
            val_dataset_group if val_dataset_group is not None else [],
            shuffle=False,
            batch_size=1,
            collate_fn=collator,
            num_workers=n_workers,
            persistent_workers=args.persistent_data_loader_workers,
        )

        # 学習ステップ数を計算する
        if args.max_train_epochs is not None:
            args.max_train_steps = args.max_train_epochs * math.ceil(
                len(train_dataloader) / accelerator.num_processes / args.gradient_accumulation_steps
            )
            accelerator.print(
                f"override steps. steps for {args.max_train_epochs} epochs is / 指定エポックまでのステップ数: {args.max_train_steps}"
            )

        # データセット側にも学習ステップを送信
        train_dataset_group.set_max_train_steps(args.max_train_steps)

        # lr schedulerを用意する
        lr_scheduler = train_util.get_scheduler_fix(args, optimizer, accelerator.num_processes)

        # 実験的機能：勾配も含めたfp16/bf16学習を行う　モデル全体をfp16/bf16にする
        if args.full_fp16:
            assert (
                args.mixed_precision == "fp16"
            ), "full_fp16 requires mixed precision='fp16' / full_fp16を使う場合はmixed_precision='fp16'を指定してください。"
            accelerator.print("enable full fp16 training.")
            network.to(weight_dtype)
        elif args.full_bf16:
            assert (
                args.mixed_precision == "bf16"
            ), "full_bf16 requires mixed precision='bf16' / full_bf16を使う場合はmixed_precision='bf16'を指定してください。"
            accelerator.print("enable full bf16 training.")
            network.to(weight_dtype)

        unet_weight_dtype = te_weight_dtype = weight_dtype
        # Experimental Feature: Put base model into fp8 to save vram
        if args.fp8_base or args.fp8_base_unet:
            assert torch.__version__ >= "2.1.0", "fp8_base requires torch>=2.1.0 / fp8を使う場合はtorch>=2.1.0が必要です。"
            assert (
                args.mixed_precision != "no"
            ), "fp8_base requires mixed precision='fp16' or 'bf16' / fp8を使う場合はmixed_precision='fp16'または'bf16'が必要です。"
            accelerator.print("enable fp8 training for U-Net.")
            unet_weight_dtype = torch.float8_e4m3fn

            if not args.fp8_base_unet:
                accelerator.print("enable fp8 training for Text Encoder.")
            te_weight_dtype = weight_dtype if args.fp8_base_unet else torch.float8_e4m3fn

            # unet.to(accelerator.device)  # this makes faster `to(dtype)` below, but consumes 23 GB VRAM
            # unet.to(dtype=unet_weight_dtype)  # without moving to gpu, this takes a lot of time and main memory

            # logger.info(f"set U-Net weight dtype to {unet_weight_dtype}, device to {accelerator.device}")
            # unet.to(accelerator.device, dtype=unet_weight_dtype)  # this seems to be safer than above
            logger.info(f"set U-Net weight dtype to {unet_weight_dtype}")
            unet.to(dtype=unet_weight_dtype)  # do not move to device because unet is not prepared by accelerator

        unet.requires_grad_(False)
        unet.to(dtype=unet_weight_dtype)
        for i, t_enc in enumerate(text_encoders):
            t_enc.requires_grad_(False)

            # in case of cpu, dtype is already set to fp32 because cpu does not support fp8/fp16/bf16
            if t_enc.device.type != "cpu":
                t_enc.to(dtype=te_weight_dtype)

                # nn.Embedding not support FP8
                if te_weight_dtype != weight_dtype:
                    self.prepare_text_encoder_fp8(i, t_enc, te_weight_dtype, weight_dtype)

        # acceleratorがなんかよろしくやってくれるらしい / accelerator will do something good
        if args.deepspeed:
            flags = self.get_text_encoders_train_flags(args, text_encoders)
            ds_model = deepspeed_utils.prepare_deepspeed_model(
                args,
                unet=unet if train_unet else None,
                text_encoder1=text_encoders[0] if flags[0] else None,
                text_encoder2=(text_encoders[1] if flags[1] else None) if len(text_encoders) > 1 else None,
                network=network,
            )
            ds_model, optimizer, train_dataloader, val_dataloader, lr_scheduler = accelerator.prepare(
                ds_model, optimizer, train_dataloader, val_dataloader, lr_scheduler
            )
            training_model = ds_model
        else:
            if train_unet:
                # default implementation is:  unet = accelerator.prepare(unet)
                unet = self.prepare_unet_with_accelerator(args, accelerator, unet)  # accelerator does some magic here
            else:
                unet.to(accelerator.device, dtype=unet_weight_dtype)  # move to device because unet is not prepared by accelerator
            if train_text_encoder:
                text_encoders = [
                    (accelerator.prepare(t_enc) if flag else t_enc)
                    for t_enc, flag in zip(text_encoders, self.get_text_encoders_train_flags(args, text_encoders))
                ]
                if len(text_encoders) > 1:
                    text_encoder = text_encoders
                else:
                    text_encoder = text_encoders[0]
            else:
                pass  # if text_encoder is not trained, no need to prepare. and device and dtype are already set

            network, optimizer, train_dataloader, val_dataloader, lr_scheduler = accelerator.prepare(
                network, optimizer, train_dataloader, val_dataloader, lr_scheduler
            )
            training_model = network

        if args.gradient_checkpointing:
            # according to TI example in Diffusers, train is required
            unet.train()
            for i, (t_enc, frag) in enumerate(zip(text_encoders, self.get_text_encoders_train_flags(args, text_encoders))):
                t_enc.train()

                # set top parameter requires_grad = True for gradient checkpointing works
                if frag:
                    self.prepare_text_encoder_grad_ckpt_workaround(i, t_enc)

        else:
            unet.eval()
            for t_enc in text_encoders:
                t_enc.eval()

        del t_enc

        accelerator.unwrap_model(network).prepare_grad_etc(text_encoder, unet)

        if not cache_latents:  # キャッシュしない場合はVAEを使うのでVAEを準備する
            vae.requires_grad_(False)
            vae.eval()
            vae.to(accelerator.device, dtype=vae_dtype)

        # 実験的機能：勾配も含めたfp16学習を行う　PyTorchにパッチを当ててfp16でのgrad scaleを有効にする
        if args.full_fp16:
            train_util.patch_accelerator_for_fp16_training(accelerator)

        # before resuming make hook for saving/loading to save/load the network weights only
        def save_model_hook(models, weights, output_dir):
            # pop weights of other models than network to save only network weights
            # only main process or deepspeed https://github.com/huggingface/diffusers/issues/2606
            if accelerator.is_main_process or args.deepspeed:
                remove_indices = []
                for i, model in enumerate(models):
                    if not isinstance(model, type(accelerator.unwrap_model(network))):
                        remove_indices.append(i)
                for i in reversed(remove_indices):
                    if len(weights) > i:
                        weights.pop(i)
                # print(f"save model hook: {len(weights)} weights will be saved")

            # save current ecpoch and step
            train_state_file = os.path.join(output_dir, "train_state.json")
            # +1 is needed because the state is saved before current_step is set from global_step
            logger.info(f"save train state to {train_state_file} at epoch {current_epoch.value} step {current_step.value+1}")
            with open(train_state_file, "w", encoding="utf-8") as f:
                json.dump({"current_epoch": current_epoch.value, "current_step": current_step.value + 1}, f)

        steps_from_state = None

        def load_model_hook(models, input_dir):
            # remove models except network
            remove_indices = []
            for i, model in enumerate(models):
                if not isinstance(model, type(accelerator.unwrap_model(network))):
                    remove_indices.append(i)
            for i in reversed(remove_indices):
                models.pop(i)
            # print(f"load model hook: {len(models)} models will be loaded")

            # load current epoch and step to
            nonlocal steps_from_state
            train_state_file = os.path.join(input_dir, "train_state.json")
            if os.path.exists(train_state_file):
                with open(train_state_file, "r", encoding="utf-8") as f:
                    data = json.load(f)
                steps_from_state = data["current_step"]
                logger.info(f"load train state from {train_state_file}: {data}")

        accelerator.register_save_state_pre_hook(save_model_hook)
        accelerator.register_load_state_pre_hook(load_model_hook)

        # resumeする
        train_util.resume_from_local_or_hf_if_specified(accelerator, args)

        # epoch数を計算する
        num_update_steps_per_epoch = math.ceil(len(train_dataloader) / args.gradient_accumulation_steps)
        num_train_epochs = math.ceil(args.max_train_steps / num_update_steps_per_epoch)
        if (args.save_n_epoch_ratio is not None) and (args.save_n_epoch_ratio > 0):
            args.save_every_n_epochs = math.floor(num_train_epochs / args.save_n_epoch_ratio) or 1

        # 学習する
        # TODO: find a way to handle total batch size when there are multiple datasets
        total_batch_size = args.train_batch_size * accelerator.num_processes * args.gradient_accumulation_steps

        accelerator.print("running training / 学習開始")
        accelerator.print(f"  num train images * repeats / 学習画像の数×繰り返し回数: {train_dataset_group.num_train_images}")
        accelerator.print(
            f"  num validation images * repeats / 学習画像の数×繰り返し回数: {val_dataset_group.num_train_images if val_dataset_group is not None else 0}"
        )
        accelerator.print(f"  num reg images / 正則化画像の数: {train_dataset_group.num_reg_images}")
        accelerator.print(f"  num batches per epoch / 1epochのバッチ数: {len(train_dataloader)}")
        accelerator.print(f"  num epochs / epoch数: {num_train_epochs}")
        accelerator.print(
            f"  batch size per device / バッチサイズ: {', '.join([str(d.batch_size) for d in train_dataset_group.datasets])}"
        )
        # accelerator.print(f"  total train batch size (with parallel & distributed & accumulation) / 総バッチサイズ（並列学習、勾配合計含む）: {total_batch_size}")
        accelerator.print(f"  gradient accumulation steps / 勾配を合計するステップ数 = {args.gradient_accumulation_steps}")
        accelerator.print(f"  total optimization steps / 学習ステップ数: {args.max_train_steps}")

        # TODO refactor metadata creation and move to util
        metadata = {
            "ss_session_id": session_id,  # random integer indicating which group of epochs the model came from
            "ss_training_started_at": training_started_at,  # unix timestamp
            "ss_output_name": args.output_name,
            "ss_learning_rate": args.learning_rate,
            "ss_text_encoder_lr": text_encoder_lr,
            "ss_unet_lr": args.unet_lr,
            "ss_num_train_images": train_dataset_group.num_train_images,
            "ss_num_validation_images": val_dataset_group.num_train_images if val_dataset_group is not None else 0,
            "ss_num_reg_images": train_dataset_group.num_reg_images,
            "ss_num_batches_per_epoch": len(train_dataloader),
            "ss_num_epochs": num_train_epochs,
            "ss_gradient_checkpointing": args.gradient_checkpointing,
            "ss_gradient_accumulation_steps": args.gradient_accumulation_steps,
            "ss_max_train_steps": args.max_train_steps,
            "ss_lr_warmup_steps": args.lr_warmup_steps,
            "ss_lr_scheduler": args.lr_scheduler,
            "ss_network_module": args.network_module,
            "ss_network_dim": args.network_dim,  # None means default because another network than LoRA may have another default dim
            "ss_network_alpha": args.network_alpha,  # some networks may not have alpha
            "ss_network_dropout": args.network_dropout,  # some networks may not have dropout
            "ss_mixed_precision": args.mixed_precision,
            "ss_full_fp16": bool(args.full_fp16),
            "ss_v2": bool(args.v2),
            "ss_base_model_version": model_version,
            "ss_clip_skip": args.clip_skip,
            "ss_max_token_length": args.max_token_length,
            "ss_cache_latents": bool(args.cache_latents),
            "ss_seed": args.seed,
            "ss_lowram": args.lowram,
            "ss_noise_offset": args.noise_offset,
            "ss_multires_noise_iterations": args.multires_noise_iterations,
            "ss_multires_noise_discount": args.multires_noise_discount,
            "ss_adaptive_noise_scale": args.adaptive_noise_scale,
            "ss_zero_terminal_snr": args.zero_terminal_snr,
            "ss_training_comment": args.training_comment,  # will not be updated after training
            "ss_sd_scripts_commit_hash": train_util.get_git_revision_hash(),
            "ss_optimizer": optimizer_name + (f"({optimizer_args})" if len(optimizer_args) > 0 else ""),
            "ss_max_grad_norm": args.max_grad_norm,
            "ss_caption_dropout_rate": args.caption_dropout_rate,
            "ss_caption_dropout_every_n_epochs": args.caption_dropout_every_n_epochs,
            "ss_caption_tag_dropout_rate": args.caption_tag_dropout_rate,
            "ss_face_crop_aug_range": args.face_crop_aug_range,
            "ss_prior_loss_weight": args.prior_loss_weight,
            "ss_min_snr_gamma": args.min_snr_gamma,
            "ss_scale_weight_norms": args.scale_weight_norms,
            "ss_ip_noise_gamma": args.ip_noise_gamma,
            "ss_debiased_estimation": bool(args.debiased_estimation_loss),
            "ss_noise_offset_random_strength": args.noise_offset_random_strength,
            "ss_ip_noise_gamma_random_strength": args.ip_noise_gamma_random_strength,
            "ss_loss_type": args.loss_type,
            "ss_huber_schedule": args.huber_schedule,
            "ss_huber_scale": args.huber_scale,
            "ss_huber_c": args.huber_c,
            "ss_fp8_base": bool(args.fp8_base),
            "ss_fp8_base_unet": bool(args.fp8_base_unet),
            "ss_validation_seed": args.validation_seed,
            "ss_validation_split": args.validation_split,
            "ss_max_validation_steps": args.max_validation_steps,
            "ss_validate_every_n_epochs": args.validate_every_n_epochs,
            "ss_validate_every_n_steps": args.validate_every_n_steps,
        }

        self.update_metadata(metadata, args)  # architecture specific metadata

        if use_user_config:
            # save metadata of multiple datasets
            # NOTE: pack "ss_datasets" value as json one time
            #   or should also pack nested collections as json?
            datasets_metadata = []
            tag_frequency = {}  # merge tag frequency for metadata editor
            dataset_dirs_info = {}  # merge subset dirs for metadata editor

            for dataset in train_dataset_group.datasets:
                is_dreambooth_dataset = isinstance(dataset, DreamBoothDataset)
                dataset_metadata = {
                    "is_dreambooth": is_dreambooth_dataset,
                    "batch_size_per_device": dataset.batch_size,
                    "num_train_images": dataset.num_train_images,  # includes repeating
                    "num_reg_images": dataset.num_reg_images,
                    "resolution": (dataset.width, dataset.height),
                    "enable_bucket": bool(dataset.enable_bucket),
                    "min_bucket_reso": dataset.min_bucket_reso,
                    "max_bucket_reso": dataset.max_bucket_reso,
                    "tag_frequency": dataset.tag_frequency,
                    "bucket_info": dataset.bucket_info,
                }

                subsets_metadata = []
                for subset in dataset.subsets:
                    subset_metadata = {
                        "img_count": subset.img_count,
                        "num_repeats": subset.num_repeats,
                        "color_aug": bool(subset.color_aug),
                        "flip_aug": bool(subset.flip_aug),
                        "random_crop": bool(subset.random_crop),
                        "shuffle_caption": bool(subset.shuffle_caption),
                        "keep_tokens": subset.keep_tokens,
                        "keep_tokens_separator": subset.keep_tokens_separator,
                        "secondary_separator": subset.secondary_separator,
                        "enable_wildcard": bool(subset.enable_wildcard),
                        "caption_prefix": subset.caption_prefix,
                        "caption_suffix": subset.caption_suffix,
                    }

                    image_dir_or_metadata_file = None
                    if subset.image_dir:
                        image_dir = os.path.basename(subset.image_dir)
                        subset_metadata["image_dir"] = image_dir
                        image_dir_or_metadata_file = image_dir

                    if is_dreambooth_dataset:
                        subset_metadata["class_tokens"] = subset.class_tokens
                        subset_metadata["is_reg"] = subset.is_reg
                        if subset.is_reg:
                            image_dir_or_metadata_file = None  # not merging reg dataset
                    else:
                        metadata_file = os.path.basename(subset.metadata_file)
                        subset_metadata["metadata_file"] = metadata_file
                        image_dir_or_metadata_file = metadata_file  # may overwrite

                    subsets_metadata.append(subset_metadata)

                    # merge dataset dir: not reg subset only
                    # TODO update additional-network extension to show detailed dataset config from metadata
                    if image_dir_or_metadata_file is not None:
                        # datasets may have a certain dir multiple times
                        v = image_dir_or_metadata_file
                        i = 2
                        while v in dataset_dirs_info:
                            v = image_dir_or_metadata_file + f" ({i})"
                            i += 1
                        image_dir_or_metadata_file = v

                        dataset_dirs_info[image_dir_or_metadata_file] = {
                            "n_repeats": subset.num_repeats,
                            "img_count": subset.img_count,
                        }

                dataset_metadata["subsets"] = subsets_metadata
                datasets_metadata.append(dataset_metadata)

                # merge tag frequency:
                for ds_dir_name, ds_freq_for_dir in dataset.tag_frequency.items():
                    # あるディレクトリが複数のdatasetで使用されている場合、一度だけ数える
                    # もともと繰り返し回数を指定しているので、キャプション内でのタグの出現回数と、それが学習で何度使われるかは一致しない
                    # なので、ここで複数datasetの回数を合算してもあまり意味はない
                    if ds_dir_name in tag_frequency:
                        continue
                    tag_frequency[ds_dir_name] = ds_freq_for_dir

            metadata["ss_datasets"] = json.dumps(datasets_metadata)
            metadata["ss_tag_frequency"] = json.dumps(tag_frequency)
            metadata["ss_dataset_dirs"] = json.dumps(dataset_dirs_info)
        else:
            # conserving backward compatibility when using train_dataset_dir and reg_dataset_dir
            assert (
                len(train_dataset_group.datasets) == 1
            ), f"There should be a single dataset but {len(train_dataset_group.datasets)} found. This seems to be a bug. / データセットは1個だけ存在するはずですが、実際には{len(train_dataset_group.datasets)}個でした。プログラムのバグかもしれません。"

            dataset = train_dataset_group.datasets[0]

            dataset_dirs_info = {}
            reg_dataset_dirs_info = {}
            if use_dreambooth_method:
                for subset in dataset.subsets:
                    info = reg_dataset_dirs_info if subset.is_reg else dataset_dirs_info
                    info[os.path.basename(subset.image_dir)] = {"n_repeats": subset.num_repeats, "img_count": subset.img_count}
            else:
                for subset in dataset.subsets:
                    dataset_dirs_info[os.path.basename(subset.metadata_file)] = {
                        "n_repeats": subset.num_repeats,
                        "img_count": subset.img_count,
                    }

            metadata.update(
                {
                    "ss_batch_size_per_device": args.train_batch_size,
                    "ss_total_batch_size": total_batch_size,
                    "ss_resolution": args.resolution,
                    "ss_color_aug": bool(args.color_aug),
                    "ss_flip_aug": bool(args.flip_aug),
                    "ss_random_crop": bool(args.random_crop),
                    "ss_shuffle_caption": bool(args.shuffle_caption),
                    "ss_enable_bucket": bool(dataset.enable_bucket),
                    "ss_bucket_no_upscale": bool(dataset.bucket_no_upscale),
                    "ss_min_bucket_reso": dataset.min_bucket_reso,
                    "ss_max_bucket_reso": dataset.max_bucket_reso,
                    "ss_keep_tokens": args.keep_tokens,
                    "ss_dataset_dirs": json.dumps(dataset_dirs_info),
                    "ss_reg_dataset_dirs": json.dumps(reg_dataset_dirs_info),
                    "ss_tag_frequency": json.dumps(dataset.tag_frequency),
                    "ss_bucket_info": json.dumps(dataset.bucket_info),
                }
            )

        # add extra args
        if args.network_args:
            metadata["ss_network_args"] = json.dumps(net_kwargs)

        # model name and hash
        if args.pretrained_model_name_or_path is not None:
            sd_model_name = args.pretrained_model_name_or_path
            if os.path.exists(sd_model_name):
                metadata["ss_sd_model_hash"] = train_util.model_hash(sd_model_name)
                metadata["ss_new_sd_model_hash"] = train_util.calculate_sha256(sd_model_name)
                sd_model_name = os.path.basename(sd_model_name)
            metadata["ss_sd_model_name"] = sd_model_name

        if args.vae is not None:
            vae_name = args.vae
            if os.path.exists(vae_name):
                metadata["ss_vae_hash"] = train_util.model_hash(vae_name)
                metadata["ss_new_vae_hash"] = train_util.calculate_sha256(vae_name)
                vae_name = os.path.basename(vae_name)
            metadata["ss_vae_name"] = vae_name

        metadata = {k: str(v) for k, v in metadata.items()}

        # make minimum metadata for filtering
        minimum_metadata = {}
        for key in train_util.SS_METADATA_MINIMUM_KEYS:
            if key in metadata:
                minimum_metadata[key] = metadata[key]

        # calculate steps to skip when resuming or starting from a specific step
        initial_step = 0
        if args.initial_epoch is not None or args.initial_step is not None:
            # if initial_epoch or initial_step is specified, steps_from_state is ignored even when resuming
            if steps_from_state is not None:
                logger.warning(
                    "steps from the state is ignored because initial_step is specified / initial_stepが指定されているため、stateからのステップ数は無視されます"
                )
            if args.initial_step is not None:
                initial_step = args.initial_step
            else:
                # num steps per epoch is calculated by num_processes and gradient_accumulation_steps
                initial_step = (args.initial_epoch - 1) * math.ceil(
                    len(train_dataloader) / accelerator.num_processes / args.gradient_accumulation_steps
                )
        else:
            # if initial_epoch and initial_step are not specified, steps_from_state is used when resuming
            if steps_from_state is not None:
                initial_step = steps_from_state
                steps_from_state = None

        if initial_step > 0:
            assert (
                args.max_train_steps > initial_step
            ), f"max_train_steps should be greater than initial step / max_train_stepsは初期ステップより大きい必要があります: {args.max_train_steps} vs {initial_step}"

        epoch_to_start = 0
        if initial_step > 0:
            if args.skip_until_initial_step:
                # if skip_until_initial_step is specified, load data and discard it to ensure the same data is used
                if not args.resume:
                    logger.info(
                        f"initial_step is specified but not resuming. lr scheduler will be started from the beginning / initial_stepが指定されていますがresumeしていないため、lr schedulerは最初から始まります"
                    )
                logger.info(f"skipping {initial_step} steps / {initial_step}ステップをスキップします")
                initial_step *= args.gradient_accumulation_steps

                # set epoch to start to make initial_step less than len(train_dataloader)
                epoch_to_start = initial_step // math.ceil(len(train_dataloader) / args.gradient_accumulation_steps)
            else:
                # if not, only epoch no is skipped for informative purpose
                epoch_to_start = initial_step // math.ceil(len(train_dataloader) / args.gradient_accumulation_steps)
                initial_step = 0  # do not skip

        global_step = 0

        noise_scheduler = self.get_noise_scheduler(args, accelerator.device)

        train_util.init_trackers(accelerator, args, "network_train")

        loss_recorder = train_util.LossRecorder()
        val_step_loss_recorder = train_util.LossRecorder()
        val_epoch_loss_recorder = train_util.LossRecorder()

        del train_dataset_group
        if val_dataset_group is not None:
            del val_dataset_group

        # callback for step start
        if hasattr(accelerator.unwrap_model(network), "on_step_start"):
            on_step_start_for_network = accelerator.unwrap_model(network).on_step_start
        else:
            on_step_start_for_network = lambda *args, **kwargs: None

        # function for saving/removing
        def save_model(ckpt_name, unwrapped_nw, steps, epoch_no, force_sync_upload=False):
            os.makedirs(args.output_dir, exist_ok=True)
            ckpt_file = os.path.join(args.output_dir, ckpt_name)

            accelerator.print(f"\nsaving checkpoint: {ckpt_file}")
            metadata["ss_training_finished_at"] = str(time.time())
            metadata["ss_steps"] = str(steps)
            metadata["ss_epoch"] = str(epoch_no)

            metadata_to_save = minimum_metadata if args.no_metadata else metadata
            sai_metadata = self.get_sai_model_spec(args)
            metadata_to_save.update(sai_metadata)

            unwrapped_nw.save_weights(ckpt_file, save_dtype, metadata_to_save)
            if args.huggingface_repo_id is not None:
                huggingface_util.upload(args, ckpt_file, "/" + ckpt_name, force_sync_upload=force_sync_upload)

        def remove_model(old_ckpt_name):
            old_ckpt_file = os.path.join(args.output_dir, old_ckpt_name)
            if os.path.exists(old_ckpt_file):
                accelerator.print(f"removing old checkpoint: {old_ckpt_file}")
                os.remove(old_ckpt_file)

        # if text_encoder is not needed for training, delete it to save memory.
        # TODO this can be automated after SDXL sample prompt cache is implemented
        if self.is_text_encoder_not_needed_for_training(args):
            logger.info("text_encoder is not needed for training. deleting to save memory.")
            for t_enc in text_encoders:
                del t_enc
            text_encoders = []
            text_encoder = None

        # For --sample_at_first
        optimizer_eval_fn()
        self.sample_images(accelerator, args, 0, global_step, accelerator.device, vae, tokenizers, text_encoder, unet)
        progress_bar.unpause() # Reset progress bar to before sampling images
        optimizer_train_fn()
        is_tracking = len(accelerator.trackers) > 0
        if is_tracking:
            # log empty object to commit the sample images to wandb
            accelerator.log({}, step=0)

        # training loop
        if initial_step > 0:  # only if skip_until_initial_step is specified
            for skip_epoch in range(epoch_to_start):  # skip epochs
                logger.info(f"skipping epoch {skip_epoch+1} because initial_step (multiplied) is {initial_step}")
                initial_step -= len(train_dataloader)
            global_step = initial_step

        # log device and dtype for each model
        logger.info(f"unet dtype: {unet_weight_dtype}, device: {unet.device}")
        for i, t_enc in enumerate(text_encoders):
            params_itr = t_enc.parameters()
            params_itr.__next__()  # skip the first parameter
            params_itr.__next__()  # skip the second parameter. because CLIP first two parameters are embeddings
            param_3rd = params_itr.__next__()
            logger.info(f"text_encoder [{i}] dtype: {param_3rd.dtype}, device: {t_enc.device}")

        clean_memory_on_device(accelerator.device)

        progress_bar = tqdm(
            range(args.max_train_steps - initial_step), smoothing=0, disable=not accelerator.is_local_main_process, desc="steps"
        )

        validation_steps = (
            min(args.max_validation_steps, len(val_dataloader)) if args.max_validation_steps is not None else len(val_dataloader)
        )
        NUM_VALIDATION_TIMESTEPS = 4  # 200, 400, 600, 800 TODO make this configurable
        min_timestep = 0 if args.min_timestep is None else args.min_timestep
        max_timestep = noise_scheduler.num_train_timesteps if args.max_timestep is None else args.max_timestep
        validation_timesteps = np.linspace(min_timestep, max_timestep, (NUM_VALIDATION_TIMESTEPS + 2), dtype=int)[1:-1]
        validation_total_steps = validation_steps * len(validation_timesteps)
        original_args_min_timestep = args.min_timestep
        original_args_max_timestep = args.max_timestep

        def switch_rng_state(seed: int) -> tuple[torch.ByteTensor, Optional[torch.ByteTensor], tuple]:
            cpu_rng_state = torch.get_rng_state()
            if accelerator.device.type == "cuda":
                gpu_rng_state = torch.cuda.get_rng_state()
            elif accelerator.device.type == "xpu":
                gpu_rng_state = torch.xpu.get_rng_state()
            elif accelerator.device.type == "mps":
                gpu_rng_state = torch.cuda.get_rng_state()
            else:
                gpu_rng_state = None
            python_rng_state = random.getstate()

            torch.manual_seed(seed)
            random.seed(seed)

            return (cpu_rng_state, gpu_rng_state, python_rng_state)

        def restore_rng_state(rng_states: tuple[torch.ByteTensor, Optional[torch.ByteTensor], tuple]):
            cpu_rng_state, gpu_rng_state, python_rng_state = rng_states
            torch.set_rng_state(cpu_rng_state)
            if gpu_rng_state is not None:
                if accelerator.device.type == "cuda":
                    torch.cuda.set_rng_state(gpu_rng_state)
                elif accelerator.device.type == "xpu":
                    torch.xpu.set_rng_state(gpu_rng_state)
                elif accelerator.device.type == "mps":
                    torch.cuda.set_rng_state(gpu_rng_state)
            random.setstate(python_rng_state)

        for epoch in range(epoch_to_start, num_train_epochs):
            accelerator.print(f"\nepoch {epoch+1}/{num_train_epochs}\n")
            current_epoch.value = epoch + 1

            metadata["ss_epoch"] = str(epoch + 1)

            accelerator.unwrap_model(network).on_epoch_start(text_encoder, unet)  # network.train() is called here

            # TRAINING
            skipped_dataloader = None
            if initial_step > 0:
                skipped_dataloader = accelerator.skip_first_batches(train_dataloader, initial_step - 1)
                initial_step = 1

            for step, batch in enumerate(skipped_dataloader or train_dataloader):
                current_step.value = global_step
                if initial_step > 0:
                    initial_step -= 1
                    continue

                with accelerator.accumulate(training_model):
                    on_step_start_for_network(text_encoder, unet)

                    # preprocess batch for each model
                    self.on_step_start(args, accelerator, network, text_encoders, unet, batch, weight_dtype, is_train=True)

                    loss = self.process_batch(
                        batch,
                        text_encoders,
                        unet,
                        network,
                        vae,
                        noise_scheduler,
                        vae_dtype,
                        weight_dtype,
                        accelerator,
                        args,
                        text_encoding_strategy,
                        tokenize_strategy,
                        is_train=True,
                        train_text_encoder=train_text_encoder,
                        train_unet=train_unet,
                    )

                    accelerator.backward(loss)
                    if accelerator.sync_gradients:
                        self.all_reduce_network(accelerator, network)  # sync DDP grad manually
                        if args.max_grad_norm != 0.0:
                            params_to_clip = accelerator.unwrap_model(network).get_trainable_params()
                            accelerator.clip_grad_norm_(params_to_clip, args.max_grad_norm)

                    optimizer.step()
                    lr_scheduler.step()
                    optimizer.zero_grad(set_to_none=True)

                if args.scale_weight_norms:
                    keys_scaled, mean_norm, maximum_norm = accelerator.unwrap_model(network).apply_max_norm_regularization(
                        args.scale_weight_norms, accelerator.device
                    )
                    max_mean_logs = {"Keys Scaled": keys_scaled, "Average key norm": mean_norm}
                else:
                    keys_scaled, mean_norm, maximum_norm = None, None, None

                # Checks if the accelerator has performed an optimization step behind the scenes
                if accelerator.sync_gradients:
                    progress_bar.update(1)
                    global_step += 1

                    optimizer_eval_fn()
                    self.sample_images(
                        accelerator, args, None, global_step, accelerator.device, vae, tokenizers, text_encoder, unet
                    )
                    progress_bar.unpause()

                    # 指定ステップごとにモデルを保存
                    if args.save_every_n_steps is not None and global_step % args.save_every_n_steps == 0:
                        accelerator.wait_for_everyone()
                        if accelerator.is_main_process:
                            ckpt_name = train_util.get_step_ckpt_name(args, "." + args.save_model_as, global_step)
                            save_model(ckpt_name, accelerator.unwrap_model(network), global_step, epoch)

                            if args.save_state:
                                train_util.save_and_remove_state_stepwise(args, accelerator, global_step)

                            remove_step_no = train_util.get_remove_step_no(args, global_step)
                            if remove_step_no is not None:
                                remove_ckpt_name = train_util.get_step_ckpt_name(args, "." + args.save_model_as, remove_step_no)
                                remove_model(remove_ckpt_name)
                    optimizer_train_fn()

                current_loss = loss.detach().item()
                loss_recorder.add(epoch=epoch, step=step, loss=current_loss)
                avr_loss: float = loss_recorder.moving_average
                logs = {"avr_loss": avr_loss}  # , "lr": lr_scheduler.get_last_lr()[0]}
                progress_bar.set_postfix(**logs)

                if args.scale_weight_norms:
                    progress_bar.set_postfix(**{**max_mean_logs, **logs})

                if is_tracking:
                    logs = self.generate_step_logs(
                        args, current_loss, avr_loss, lr_scheduler, lr_descriptions, optimizer, keys_scaled, mean_norm, maximum_norm
                    )
                    self.step_logging(accelerator, logs, global_step, epoch + 1)

                # VALIDATION PER STEP: global_step is already incremented
                # for example, if validate_every_n_steps=100, validate at step 100, 200, 300, ...
                should_validate_step = args.validate_every_n_steps is not None and global_step % args.validate_every_n_steps == 0
                if accelerator.sync_gradients and validation_steps > 0 and should_validate_step:
                    optimizer_eval_fn()
                    accelerator.unwrap_model(network).eval()
                    rng_states = switch_rng_state(args.validation_seed if args.validation_seed is not None else args.seed)

                    val_progress_bar = tqdm(
                        range(validation_total_steps),
                        smoothing=0,
                        disable=not accelerator.is_local_main_process,
                        desc="validation steps",
                    )
                    val_timesteps_step = 0
                    for val_step, batch in enumerate(val_dataloader):
                        if val_step >= validation_steps:
                            break

                        for timestep in validation_timesteps:
                            self.on_step_start(args, accelerator, network, text_encoders, unet, batch, weight_dtype, is_train=False)

                            args.min_timestep = args.max_timestep = timestep  # dirty hack to change timestep

                            loss = self.process_batch(
                                batch,
                                text_encoders,
                                unet,
                                network,
                                vae,
                                noise_scheduler,
                                vae_dtype,
                                weight_dtype,
                                accelerator,
                                args,
                                text_encoding_strategy,
                                tokenize_strategy,
                                is_train=False,
                                train_text_encoder=train_text_encoder,  # this is needed for validation because Text Encoders must be called if train_text_encoder is True
                                train_unet=train_unet,
                            )

                            current_loss = loss.detach().item()
                            val_step_loss_recorder.add(epoch=epoch, step=val_timesteps_step, loss=current_loss)
                            val_progress_bar.update(1)
                            val_progress_bar.set_postfix(
                                {"val_avg_loss": val_step_loss_recorder.moving_average, "timestep": timestep}
                            )

                            # if is_tracking:
                            #     logs = {f"loss/validation/step_current_{timestep}": current_loss}
                            #     self.val_logging(accelerator, logs, global_step, epoch + 1, val_step)

                            self.on_validation_step_end(args, accelerator, network, text_encoders, unet, batch, weight_dtype)
                            val_timesteps_step += 1

                    if is_tracking:
                        loss_validation_divergence = val_step_loss_recorder.moving_average - loss_recorder.moving_average
                        logs = {
                            "loss/validation/step_average": val_step_loss_recorder.moving_average,
                            "loss/validation/step_divergence": loss_validation_divergence,
                        }
                        self.step_logging(accelerator, logs, global_step, epoch=epoch + 1)

                    restore_rng_state(rng_states)
                    args.min_timestep = original_args_min_timestep
                    args.max_timestep = original_args_max_timestep
                    optimizer_train_fn()
                    accelerator.unwrap_model(network).train()
                    progress_bar.unpause()

                if global_step >= args.max_train_steps:
                    break

            # EPOCH VALIDATION
            should_validate_epoch = (
                (epoch + 1) % args.validate_every_n_epochs == 0 if args.validate_every_n_epochs is not None else True
            )

            if should_validate_epoch and len(val_dataloader) > 0:
                optimizer_eval_fn()
                accelerator.unwrap_model(network).eval()
                rng_states = switch_rng_state(args.validation_seed if args.validation_seed is not None else args.seed)

                val_progress_bar = tqdm(
                    range(validation_total_steps),
                    smoothing=0,
                    disable=not accelerator.is_local_main_process,
                    desc="epoch validation steps",
                )

                val_timesteps_step = 0
                for val_step, batch in enumerate(val_dataloader):
                    if val_step >= validation_steps:
                        break

                    for timestep in validation_timesteps:
                        args.min_timestep = args.max_timestep = timestep

                        # temporary, for batch processing
                        self.on_step_start(args, accelerator, network, text_encoders, unet, batch, weight_dtype, is_train=False)

                        loss = self.process_batch(
                            batch,
                            text_encoders,
                            unet,
                            network,
                            vae,
                            noise_scheduler,
                            vae_dtype,
                            weight_dtype,
                            accelerator,
                            args,
                            text_encoding_strategy,
                            tokenize_strategy,
                            is_train=False,
                            train_text_encoder=train_text_encoder,
                            train_unet=train_unet,
                        )

                        current_loss = loss.detach().item()
                        val_epoch_loss_recorder.add(epoch=epoch, step=val_timesteps_step, loss=current_loss)
                        val_progress_bar.update(1)
                        val_progress_bar.set_postfix(
                            {"val_epoch_avg_loss": val_epoch_loss_recorder.moving_average, "timestep": timestep}
                        )

                        # if is_tracking:
                        #     logs = {f"loss/validation/epoch_current_{timestep}": current_loss}
                        #     self.val_logging(accelerator, logs, global_step, epoch + 1, val_step)

                        self.on_validation_step_end(args, accelerator, network, text_encoders, unet, batch, weight_dtype)
                        val_timesteps_step += 1

                if is_tracking:
                    avr_loss: float = val_epoch_loss_recorder.moving_average
<<<<<<< HEAD
                    loss_validation_divergence = val_epoch_loss_recorder.moving_average - loss_recorder.moving_average 
=======
                    loss_validation_divergence = val_epoch_loss_recorder.moving_average - loss_recorder.moving_average
>>>>>>> 3d79239b
                    logs = {
                        "loss/validation/epoch_average": avr_loss,
                        "loss/validation/epoch_divergence": loss_validation_divergence,
                    }
                    self.epoch_logging(accelerator, logs, global_step, epoch + 1)

                restore_rng_state(rng_states)
                args.min_timestep = original_args_min_timestep
                args.max_timestep = original_args_max_timestep
                optimizer_train_fn()
                accelerator.unwrap_model(network).train()
                progress_bar.unpause()

            # END OF EPOCH
            if is_tracking:
                logs = {"loss/epoch_average": loss_recorder.moving_average}
                self.epoch_logging(accelerator, logs, global_step, epoch + 1)

            accelerator.wait_for_everyone()

            # 指定エポックごとにモデルを保存
            optimizer_eval_fn()
            if args.save_every_n_epochs is not None:
                saving = (epoch + 1) % args.save_every_n_epochs == 0 and (epoch + 1) < num_train_epochs
                if is_main_process and saving:
                    ckpt_name = train_util.get_epoch_ckpt_name(args, "." + args.save_model_as, epoch + 1)
                    save_model(ckpt_name, accelerator.unwrap_model(network), global_step, epoch + 1)

                    remove_epoch_no = train_util.get_remove_epoch_no(args, epoch + 1)
                    if remove_epoch_no is not None:
                        remove_ckpt_name = train_util.get_epoch_ckpt_name(args, "." + args.save_model_as, remove_epoch_no)
                        remove_model(remove_ckpt_name)

                    if args.save_state:
                        train_util.save_and_remove_state_on_epoch_end(args, accelerator, epoch + 1)

            self.sample_images(accelerator, args, epoch + 1, global_step, accelerator.device, vae, tokenizers, text_encoder, unet)
            progress_bar.unpause()
            optimizer_train_fn()

            # end of epoch

        # metadata["ss_epoch"] = str(num_train_epochs)
        metadata["ss_training_finished_at"] = str(time.time())

        if is_main_process:
            network = accelerator.unwrap_model(network)

        accelerator.end_training()
        optimizer_eval_fn()

        if is_main_process and (args.save_state or args.save_state_on_train_end):
            train_util.save_state_on_train_end(args, accelerator)

        if is_main_process:
            ckpt_name = train_util.get_last_ckpt_name(args, "." + args.save_model_as)
            save_model(ckpt_name, network, global_step, num_train_epochs, force_sync_upload=True)

            logger.info("model saved.")


def setup_parser() -> argparse.ArgumentParser:
    parser = argparse.ArgumentParser()

    add_logging_arguments(parser)
    train_util.add_sd_models_arguments(parser)
    train_util.add_dataset_arguments(parser, True, True, True)
    train_util.add_training_arguments(parser, True)
    train_util.add_masked_loss_arguments(parser)
    deepspeed_utils.add_deepspeed_arguments(parser)
    train_util.add_optimizer_arguments(parser)
    config_util.add_config_arguments(parser)
    custom_train_functions.add_custom_train_arguments(parser)

    parser.add_argument(
        "--cpu_offload_checkpointing",
        action="store_true",
        help="[EXPERIMENTAL] enable offloading of tensors to CPU during checkpointing for U-Net or DiT, if supported"
        " / 勾配チェックポイント時にテンソルをCPUにオフロードする（U-NetまたはDiTのみ、サポートされている場合）",
    )
    parser.add_argument(
        "--no_metadata", action="store_true", help="do not save metadata in output model / メタデータを出力先モデルに保存しない"
    )
    parser.add_argument(
        "--save_model_as",
        type=str,
        default="safetensors",
        choices=[None, "ckpt", "pt", "safetensors"],
        help="format to save the model (default is .safetensors) / モデル保存時の形式（デフォルトはsafetensors）",
    )

    parser.add_argument("--unet_lr", type=float, default=None, help="learning rate for U-Net / U-Netの学習率")
    parser.add_argument(
        "--text_encoder_lr",
        type=float,
        default=None,
        nargs="*",
        help="learning rate for Text Encoder, can be multiple / Text Encoderの学習率、複数指定可能",
    )
    parser.add_argument(
        "--fp8_base_unet",
        action="store_true",
        help="use fp8 for U-Net (or DiT), Text Encoder is fp16 or bf16"
        " / U-Net（またはDiT）にfp8を使用する。Text Encoderはfp16またはbf16",
    )

    parser.add_argument(
        "--network_weights", type=str, default=None, help="pretrained weights for network / 学習するネットワークの初期重み"
    )
    parser.add_argument(
        "--network_module", type=str, default=None, help="network module to train / 学習対象のネットワークのモジュール"
    )
    parser.add_argument(
        "--network_dim",
        type=int,
        default=None,
        help="network dimensions (depends on each network) / モジュールの次元数（ネットワークにより定義は異なります）",
    )
    parser.add_argument(
        "--network_alpha",
        type=float,
        default=1,
        help="alpha for LoRA weight scaling, default 1 (same as network_dim for same behavior as old version) / LoRaの重み調整のalpha値、デフォルト1（旧バージョンと同じ動作をするにはnetwork_dimと同じ値を指定）",
    )
    parser.add_argument(
        "--network_dropout",
        type=float,
        default=None,
        help="Drops neurons out of training every step (0 or None is default behavior (no dropout), 1 would drop all neurons) / 訓練時に毎ステップでニューロンをdropする（0またはNoneはdropoutなし、1は全ニューロンをdropout）",
    )
    parser.add_argument(
        "--network_args",
        type=str,
        default=None,
        nargs="*",
        help="additional arguments for network (key=value) / ネットワークへの追加の引数",
    )
    parser.add_argument(
        "--network_train_unet_only", action="store_true", help="only training U-Net part / U-Net関連部分のみ学習する"
    )
    parser.add_argument(
        "--network_train_text_encoder_only",
        action="store_true",
        help="only training Text Encoder part / Text Encoder関連部分のみ学習する",
    )
    parser.add_argument(
        "--training_comment",
        type=str,
        default=None,
        help="arbitrary comment string stored in metadata / メタデータに記録する任意のコメント文字列",
    )
    parser.add_argument(
        "--dim_from_weights",
        action="store_true",
        help="automatically determine dim (rank) from network_weights / dim (rank)をnetwork_weightsで指定した重みから自動で決定する",
    )
    parser.add_argument(
        "--scale_weight_norms",
        type=float,
        default=None,
        help="Scale the weight of each key pair to help prevent overtraing via exploding gradients. (1 is a good starting point) / 重みの値をスケーリングして勾配爆発を防ぐ（1が初期値としては適当）",
    )
    parser.add_argument(
        "--base_weights",
        type=str,
        default=None,
        nargs="*",
        help="network weights to merge into the model before training / 学習前にあらかじめモデルにマージするnetworkの重みファイル",
    )
    parser.add_argument(
        "--base_weights_multiplier",
        type=float,
        default=None,
        nargs="*",
        help="multiplier for network weights to merge into the model before training / 学習前にあらかじめモデルにマージするnetworkの重みの倍率",
    )
    parser.add_argument(
        "--no_half_vae",
        action="store_true",
        help="do not use fp16/bf16 VAE in mixed precision (use float VAE) / mixed precisionでも fp16/bf16 VAEを使わずfloat VAEを使う",
    )
    parser.add_argument(
        "--skip_until_initial_step",
        action="store_true",
        help="skip training until initial_step is reached / initial_stepに到達するまで学習をスキップする",
    )
    parser.add_argument(
        "--initial_epoch",
        type=int,
        default=None,
        help="initial epoch number, 1 means first epoch (same as not specifying). NOTE: initial_epoch/step doesn't affect to lr scheduler. Which means lr scheduler will start from 0 without `--resume`."
        + " / 初期エポック数、1で最初のエポック（未指定時と同じ）。注意：initial_epoch/stepはlr schedulerに影響しないため、`--resume`しない場合はlr schedulerは0から始まる",
    )
    parser.add_argument(
        "--initial_step",
        type=int,
        default=None,
        help="initial step number including all epochs, 0 means first step (same as not specifying). overwrites initial_epoch."
        + " / 初期ステップ数、全エポックを含むステップ数、0で最初のステップ（未指定時と同じ）。initial_epochを上書きする",
    )
    parser.add_argument(
        "--validation_seed",
        type=int,
        default=None,
        help="Validation seed for shuffling validation dataset, training `--seed` used otherwise / 検証データセットをシャッフルするための検証シード、それ以外の場合はトレーニング `--seed` を使用する",
    )
    parser.add_argument(
        "--validation_split",
        type=float,
        default=0.0,
        help="Split for validation images out of the training dataset / 学習画像から検証画像に分割する割合",
    )
    parser.add_argument(
        "--validate_every_n_steps",
        type=int,
        default=None,
        help="Run validation on validation dataset every N steps. By default, validation will only occur every epoch if a validation dataset is available / 検証データセットの検証をNステップごとに実行します。デフォルトでは、検証データセットが利用可能な場合にのみ、検証はエポックごとに実行されます",
    )
    parser.add_argument(
        "--validate_every_n_epochs",
        type=int,
        default=None,
        help="Run validation dataset every N epochs. By default, validation will run every epoch if a validation dataset is available / 検証データセットをNエポックごとに実行します。デフォルトでは、検証データセットが利用可能な場合、検証はエポックごとに実行されます",
    )
    parser.add_argument(
        "--max_validation_steps",
        type=int,
        default=None,
        help="Max number of validation dataset items processed. By default, validation will run the entire validation dataset / 処理される検証データセット項目の最大数。デフォルトでは、検証は検証データセット全体を実行します",
    )
    return parser


if __name__ == "__main__":
    parser = setup_parser()

    args = parser.parse_args()
    train_util.verify_command_line_training_args(args)
    args = train_util.read_config_from_file(args, parser)

    trainer = NetworkTrainer()
    trainer.train(args)<|MERGE_RESOLUTION|>--- conflicted
+++ resolved
@@ -1592,11 +1592,7 @@
 
                 if is_tracking:
                     avr_loss: float = val_epoch_loss_recorder.moving_average
-<<<<<<< HEAD
-                    loss_validation_divergence = val_epoch_loss_recorder.moving_average - loss_recorder.moving_average 
-=======
                     loss_validation_divergence = val_epoch_loss_recorder.moving_average - loss_recorder.moving_average
->>>>>>> 3d79239b
                     logs = {
                         "loss/validation/epoch_average": avr_loss,
                         "loss/validation/epoch_divergence": loss_validation_divergence,
