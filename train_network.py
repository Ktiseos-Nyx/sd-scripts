--- conflicted
+++ resolved
@@ -885,21 +885,12 @@
             for step, batch in enumerate(train_dataloader):
                 current_step.value = global_step
                 with accelerator.accumulate(training_model):
-                    on_step_start(text_encoder, unet)
-<<<<<<< HEAD
-                    
+                    on_step_start(text_encoder, unet)                    
                     is_train = True
-                    with torch.no_grad():
-                        if "latents" in batch and batch["latents"] is not None:
-                            latents = batch["latents"].to(accelerator.device)
-                        else:
-=======
-
                     if "latents" in batch and batch["latents"] is not None:
                         latents = batch["latents"].to(accelerator.device).to(dtype=weight_dtype)
                     else:
                         with torch.no_grad():
->>>>>>> 71e2c913
                             # latentに変換
                             latents = vae.encode(batch["images"].to(dtype=vae_dtype)).latent_dist.sample().to(dtype=weight_dtype)
 
